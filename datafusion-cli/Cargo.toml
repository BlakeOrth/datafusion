# Licensed to the Apache Software Foundation (ASF) under one
# or more contributor license agreements.  See the NOTICE file
# distributed with this work for additional information
# regarding copyright ownership.  The ASF licenses this file
# to you under the Apache License, Version 2.0 (the
# "License"); you may not use this file except in compliance
# with the License.  You may obtain a copy of the License at
#
#   http://www.apache.org/licenses/LICENSE-2.0
#
# Unless required by applicable law or agreed to in writing,
# software distributed under the License is distributed on an
# "AS IS" BASIS, WITHOUT WARRANTIES OR CONDITIONS OF ANY
# KIND, either express or implied.  See the License for the
# specific language governing permissions and limitations
# under the License.

[package]
name = "datafusion-cli"
description = "Command Line Client for DataFusion query engine."
readme = "README.md"
version = { workspace = true }
edition = { workspace = true }
homepage = { workspace = true }
repository = { workspace = true }
license = { workspace = true }
authors = { workspace = true }
rust-version = { workspace = true }

[package.metadata.docs.rs]
all-features = true

[features]
default = []
backtrace = ["datafusion/backtrace"]

[dependencies]
arrow = { workspace = true }
async-trait = { workspace = true }
<<<<<<< HEAD
aws-config = "1.8.3"
aws-credential-types = "1.2.5"
chrono = { workspace = true }
clap = { version = "4.5.44", features = ["derive", "cargo"] }
=======
aws-config = "1.8.6"
aws-credential-types = "1.2.6"
clap = { version = "4.5.47", features = ["derive", "cargo"] }
>>>>>>> 528ed60b
datafusion = { workspace = true, features = [
    "avro",
    "crypto_expressions",
    "datetime_expressions",
    "encoding_expressions",
    "nested_expressions",
    "parquet",
    "parquet_encryption",
    "recursive_protection",
    "regex_expressions",
    "unicode_expressions",
    "compression",
] }
dirs = "6.0.0"
env_logger = { workspace = true }
futures = { workspace = true }
log = { workspace = true }
mimalloc = { version = "0.1", default-features = false }
object_store = { workspace = true, features = ["aws", "gcp", "http"] }
parking_lot = { workspace = true }
parquet = { workspace = true, default-features = false }
regex = { workspace = true }
rustyline = "17.0"
tokio = { workspace = true, features = ["macros", "rt", "rt-multi-thread", "sync", "parking_lot", "signal"] }
url = { workspace = true }

[dev-dependencies]
assert_cmd = "2.0"
ctor = { workspace = true }
insta = { workspace = true }
insta-cmd = "0.6.0"
predicates = "3.0"
rstest = { workspace = true }
testcontainers = { workspace = true }
testcontainers-modules = { workspace = true, features = ["minio"] }<|MERGE_RESOLUTION|>--- conflicted
+++ resolved
@@ -37,16 +37,10 @@
 [dependencies]
 arrow = { workspace = true }
 async-trait = { workspace = true }
-<<<<<<< HEAD
-aws-config = "1.8.3"
-aws-credential-types = "1.2.5"
-chrono = { workspace = true }
-clap = { version = "4.5.44", features = ["derive", "cargo"] }
-=======
 aws-config = "1.8.6"
 aws-credential-types = "1.2.6"
+chrono = { workspace = true }
 clap = { version = "4.5.47", features = ["derive", "cargo"] }
->>>>>>> 528ed60b
 datafusion = { workspace = true, features = [
     "avro",
     "crypto_expressions",
