<!---
  Licensed to the Apache Software Foundation (ASF) under one
  or more contributor license agreements.  See the NOTICE file
  distributed with this work for additional information
  regarding copyright ownership.  The ASF licenses this file
  to you under the Apache License, Version 2.0 (the
  "License"); you may not use this file except in compliance
  with the License.  You may obtain a copy of the License at

    http://www.apache.org/licenses/LICENSE-2.0

  Unless required by applicable law or agreed to in writing,
  software distributed under the License is distributed on an
  "AS IS" BASIS, WITHOUT WARRANTIES OR CONDITIONS OF ANY
  KIND, either express or implied.  See the License for the
  specific language governing permissions and limitations
  under the License.
-->

# Upgrade Guides

## DataFusion `50.0.0`

**Note:** DataFusion `50.0.0` has not been released yet. The information provided in this section pertains to features and changes that have already been merged to the main branch and are awaiting release in this version.
You can see the current [status of the `50.0.0 `release here](https://github.com/apache/datafusion/issues/16799)

<<<<<<< HEAD
### New `datafusion.execution.listing_table_factory_infer_partitions` configuration option

DataFusion 50.0.0 adds support for automatic Hive partition inference when using the `ListingTableFactory`. Previously,
when creating a `ListingTable` through the `ListingTableFactory`, datasets that use Hive partitioning (e.g.
`/table_root/column1=value1/column2=value2/data.parquet`) would not have the Hive columns or their values reflected in
the table's schema or data. DataFusion will now, by default, detect Hive compliant partitions and incorporate them into
the table's schema and data, allowing users to query and filter on the Hive columns. The previous behavior can be
restored by setting the configuration option to `false`. Note that this does not affect low-level `ListingTable` users.

**Configuration:**

- **Key**: `datafusion.execution.listing_table_factory_infer_partitions`
- **Default**: `true`
- **Valid values**: `true`, `false`

**Usage:**

```rust
# /* comment to avoid running
use datafusion::prelude::*;
use datafusion_common::config::SpillCompression;

let mut config = SessionConfig::new();
config.options_mut().execution.listing_table_factory_infer_partitions = false;
let ctx = SessionContext::new_with_config(config);
# */
```

Or via SQL:

```sql
SET datafusion.execution.listing_table_factory_infer_partitions = 'false';
```

[issue #17049]: https://github.com/apache/datafusion/issues/17049
=======
### `MSRV` updated to 1.86.0

The Minimum Supported Rust Version (MSRV) has been updated to [`1.86.0`].
See [#17230] for details.

[`1.86.0`]: https://releases.rs/docs/1.86.0/
[#17230]: https://github.com/apache/datafusion/pull/17230
>>>>>>> 528ed60b

### `ScalarUDFImpl`, `AggregateUDFImpl` and `WindowUDFImpl` traits now require `PartialEq`, `Eq`, and `Hash` traits

To address error-proneness of `ScalarUDFImpl::equals`, `AggregateUDFImpl::equals`and
`WindowUDFImpl::equals` methods and to make it easy to implement function equality correctly,
the `equals` and `hash_value` methods have been removed from `ScalarUDFImpl`, `AggregateUDFImpl`
and `WindowUDFImpl` traits. They are replaced the requirement to implement the `PartialEq`, `Eq`,
and `Hash` traits on any type implementing `ScalarUDFImpl`, `AggregateUDFImpl` or `WindowUDFImpl`.
Please see [issue #16677] for more details.

Most of the scalar functions are stateless and have a `signature` field. These can be migrated
using regular expressions

- search for `\#\[derive\(Debug\)\](\n *(pub )?struct \w+ \{\n *signature\: Signature\,\n *\})`,
- replace with `#[derive(Debug, PartialEq, Eq, Hash)]$1`,
- review all the changes and make sure only function structs were changed.

[issue #16677]: https://github.com/apache/datafusion/issues/16677

### `AsyncScalarUDFImpl::invoke_async_with_args` returns `ColumnarValue`

In order to enable single value optimizations and be consistent with other
user defined function APIs, the `AsyncScalarUDFImpl::invoke_async_with_args` method now
returns a `ColumnarValue` instead of a `ArrayRef`.

To upgrade, change the return type of your implementation

```rust
# /* comment to avoid running
impl AsyncScalarUDFImpl for AskLLM {
    async fn invoke_async_with_args(
        &self,
        args: ScalarFunctionArgs,
        _option: &ConfigOptions,
    ) -> Result<ColumnarValue> {
        ..
      return array_ref; // old code
    }
}
# */
```

To return a `ColumnarValue`

```rust
# /* comment to avoid running
impl AsyncScalarUDFImpl for AskLLM {
    async fn invoke_async_with_args(
        &self,
        args: ScalarFunctionArgs,
        _option: &ConfigOptions,
    ) -> Result<ColumnarValue> {
        ..
      return ColumnarValue::from(array_ref); // new code
    }
}
# */
```

See [#16896](https://github.com/apache/datafusion/issues/16896) for more details.

### `ProjectionExpr` changed from type alias to struct

`ProjectionExpr` has been changed from a type alias to a struct with named fields to improve code clarity and maintainability.

**Before:**

```rust,ignore
pub type ProjectionExpr = (Arc<dyn PhysicalExpr>, String);
```

**After:**

```rust,ignore
#[derive(Debug, Clone)]
pub struct ProjectionExpr {
    pub expr: Arc<dyn PhysicalExpr>,
    pub alias: String,
}
```

To upgrade your code:

- Replace tuple construction `(expr, alias)` with `ProjectionExpr::new(expr, alias)` or `ProjectionExpr { expr, alias }`
- Replace tuple field access `.0` and `.1` with `.expr` and `.alias`
- Update pattern matching from `(expr, alias)` to `ProjectionExpr { expr, alias }`

This mainly impacts use of `ProjectionExec`.

This change was done in [#17398]

[#17398]: https://github.com/apache/datafusion/pull/17398

### `SessionState`, `SessionConfig`, and `OptimizerConfig` returns `&Arc<ConfigOptions>` instead of `&ConfigOptions`

To provide broader access to `ConfigOptions` and reduce required clones, some
APIs have been changed to return a `&Arc<ConfigOptions>` instead of a
`&ConfigOptions`. This allows sharing the same `ConfigOptions` across multiple
threads without needing to clone the entire `ConfigOptions` structure unless it
is modified.

Most users will not be impacted by this change since the Rust compiler typically
automatically dereference the `Arc` when needed. However, in some cases you may
have to change your code to explicitly call `as_ref()` for example, from

```rust
# /* comment to avoid running
let optimizer_config: &ConfigOptions = state.options();
#  */
```

To

```rust
# /* comment to avoid running
let optimizer_config: &ConfigOptions = state.options().as_ref();
#  */
```

See PR [#16970](https://github.com/apache/datafusion/pull/16970)

### API Change to `AsyncScalarUDFImpl::invoke_async_with_args`

The `invoke_async_with_args` method of the `AsyncScalarUDFImpl` trait has been
updated to remove the `_option: &ConfigOptions` parameter to simplify the API
now that the `ConfigOptions` can be accessed through the `ScalarFunctionArgs`
parameter.

You can change your code like this

```rust
# /* comment to avoid running
impl AsyncScalarUDFImpl for AskLLM {
    async fn invoke_async_with_args(
        &self,
        args: ScalarFunctionArgs,
        _option: &ConfigOptions,
    ) -> Result<ArrayRef> {
        ..
    }
    ...
}
# */
```

To this:

```rust
# /* comment to avoid running

impl AsyncScalarUDFImpl for AskLLM {
    async fn invoke_async_with_args(
        &self,
        args: ScalarFunctionArgs,
    ) -> Result<ArrayRef> {
        let options = &args.config_options;
        ..
    }
    ...
}
# */
```

### Schema Rewriter Module Moved to New Crate

The `schema_rewriter` module and its associated symbols have been moved from `datafusion_physical_expr` to a new crate `datafusion_physical_expr_adapter`. This affects the following symbols:

- `DefaultPhysicalExprAdapter`
- `DefaultPhysicalExprAdapterFactory`
- `PhysicalExprAdapter`
- `PhysicalExprAdapterFactory`

To upgrade, change your imports to:

```rust
use datafusion_physical_expr_adapter::{
    DefaultPhysicalExprAdapter, DefaultPhysicalExprAdapterFactory,
    PhysicalExprAdapter, PhysicalExprAdapterFactory
};
```

### Upgrade to arrow `56.0.0` and parquet `56.0.0`

This version of DataFusion upgrades the underlying Apache Arrow implementation
to version `56.0.0`. See the [release notes](https://github.com/apache/arrow-rs/releases/tag/56.0.0)
for more details.

### Added `ExecutionPlan::reset_state`

In order to fix a bug in DataFusion `49.0.0` where dynamic filters (currently only generated in the presence of a query such as `ORDER BY ... LIMIT ...`)
produced incorrect results in recursive queries, a new method `reset_state` has been added to the `ExecutionPlan` trait.

Any `ExecutionPlan` that needs to maintain internal state or references to other nodes in the execution plan tree should implement this method to reset that state.
See [#17028] for more details and an example implementation for `SortExec`.

[#17028]: https://github.com/apache/datafusion/pull/17028

### Nested Loop Join input sort order cannot be preserved

The Nested Loop Join operator has been rewritten from scratch to improve performance and memory efficiency. From the micro-benchmarks: this change introduces up to 5X speed-up and uses only 1% memory in extreme cases compared to the previous implementation.

However, the new implementation cannot preserve input sort order like the old version could. This is a fundamental design trade-off that prioritizes performance and memory efficiency over sort order preservation.

See [#16996] for details.

[#16996]: https://github.com/apache/datafusion/pull/16996

### Add `as_any()` method to `LazyBatchGenerator`

To help with protobuf serialization, the `as_any()` method has been added to the `LazyBatchGenerator` trait. This means you will need to add `as_any()` to your implementation of `LazyBatchGenerator`:

```rust
# /* comment to avoid running

impl LazyBatchGenerator for MyBatchGenerator {
    fn as_any(&self) -> &dyn Any {
        self
    }

    ...
}

# */
```

See [#17200](https://github.com/apache/datafusion/pull/17200) for details.

### Refactored `DataSource::try_swapping_with_projection`

We refactored `DataSource::try_swapping_with_projection` to simplify the method and minimize leakage across the ExecutionPlan <-> DataSource abstraction layer.
Reimplementation for any custom `DataSource` should be relatively straightforward, see [#17395] for more details.

[#17395]: https://github.com/apache/datafusion/pull/17395/

### `FileOpenFuture` now uses `DataFusionError` instead of `ArrowError`

The `FileOpenFuture` type alias has been updated to use `DataFusionError` instead of `ArrowError` for its error type. This change affects the `FileOpener` trait and any implementations that work with file streaming operations.

**Before:**

```rust,ignore
pub type FileOpenFuture = BoxFuture<'static, Result<BoxStream<'static, Result<RecordBatch, ArrowError>>>>;
```

**After:**

```rust,ignore
pub type FileOpenFuture = BoxFuture<'static, Result<BoxStream<'static, Result<RecordBatch>>>>;
```

If you have custom implementations of `FileOpener` or work directly with `FileOpenFuture`, you'll need to update your error handling to use `DataFusionError` instead of `ArrowError`. The `FileStreamState` enum's `Open` variant has also been updated accordingly. See [#17397] for more details.

[#17397]: https://github.com/apache/datafusion/pull/17397

### Added `PhysicalExpr::is_volatile_node`

We added a method to `PhysicalExpr` to mark a `PhysicalExpr` as volatile:

```rust,ignore
impl PhysicalExpr for MyRandomExpr {
  fn is_volatile_node(&self) -> bool {
    true
  }
}
```

We've shipped this with a default value of `false` to minimize breakage but we highly recommend that implementers of `PhysicalExpr` opt into a behavior, even if it is returning `false`.

You can see more discussion and example implementations in [#17351].

[#17351]: https://github.com/apache/datafusion/pull/17351

## DataFusion `49.0.0`

### `MSRV` updated to 1.85.1

The Minimum Supported Rust Version (MSRV) has been updated to [`1.85.1`]. See
[#16728] for details.

[`1.85.1`]: https://releases.rs/docs/1.85.1/
[#16728]: https://github.com/apache/datafusion/pull/16728

### `DataFusionError` variants are now `Box`ed

To reduce the size of `DataFusionError`, several variants that were previously stored inline are now `Box`ed. This reduces the size of `Result<T, DataFusionError>` and thus stack usage and async state machine size. Please see [#16652] for more details.

The following variants of `DataFusionError` are now boxed:

- `ArrowError`
- `SQL`
- `SchemaError`

This is a breaking change. Code that constructs or matches on these variants will need to be updated.

For example, to create a `SchemaError`, instead of:

```rust
# /* comment to avoid running
use datafusion_common::{DataFusionError, SchemaError};
DataFusionError::SchemaError(
  SchemaError::DuplicateUnqualifiedField { name: "foo".to_string() },
  Box::new(None)
)
# */
```

You now need to `Box` the inner error:

```rust
# /* comment to avoid running
use datafusion_common::{DataFusionError, SchemaError};
DataFusionError::SchemaError(
  Box::new(SchemaError::DuplicateUnqualifiedField { name: "foo".to_string() }),
  Box::new(None)
)
# */
```

[#16652]: https://github.com/apache/datafusion/issues/16652

### Metadata on Arrow Types is now represented by `FieldMetadata`

Metadata from the Arrow `Field` is now stored using the `FieldMetadata`
structure. In prior versions it was stored as both a `HashMap<String, String>`
and a `BTreeMap<String, String>`. `FieldMetadata` is a easier to work with and
is more efficient.

To create `FieldMetadata` from a `Field`:

```rust
# /* comment to avoid running
 let metadata = FieldMetadata::from(&field);
# */
```

To add metadata to a `Field`, use the `add_to_field` method:

```rust
# /* comment to avoid running
let updated_field = metadata.add_to_field(field);
# */
```

See [#16317] for details.

[#16317]: https://github.com/apache/datafusion/pull/16317

### New `datafusion.execution.spill_compression` configuration option

DataFusion 49.0.0 adds support for compressing spill files when data is written to disk during spilling query execution. A new configuration option `datafusion.execution.spill_compression` controls the compression codec used.

**Configuration:**

- **Key**: `datafusion.execution.spill_compression`
- **Default**: `uncompressed`
- **Valid values**: `uncompressed`, `lz4_frame`, `zstd`

**Usage:**

```rust
# /* comment to avoid running
use datafusion::prelude::*;
use datafusion_common::config::SpillCompression;

let config = SessionConfig::default()
    .with_spill_compression(SpillCompression::Zstd);
let ctx = SessionContext::new_with_config(config);
# */
```

Or via SQL:

```sql
SET datafusion.execution.spill_compression = 'zstd';
```

For more details about this configuration option, including performance trade-offs between different compression codecs, see the [Configuration Settings](../user-guide/configs.md) documentation.

### Deprecated `map_varchar_to_utf8view` configuration option

See [issue #16290](https://github.com/apache/datafusion/pull/16290) for more information
The old configuration

```text
datafusion.sql_parser.map_varchar_to_utf8view
```

is now **deprecated** in favor of the unified option below.\
If you previously used this to control only `VARCHAR`→`Utf8View` mapping, please migrate to `map_string_types_to_utf8view`.

---

### New `map_string_types_to_utf8view` configuration option

To unify **all** SQL string types (`CHAR`, `VARCHAR`, `TEXT`, `STRING`) to Arrow’s zero‑copy `Utf8View`, DataFusion 49.0.0 introduces:

- **Key**: `datafusion.sql_parser.map_string_types_to_utf8view`
- **Default**: `true`

**Description:**

- When **true** (default), **all** SQL string types are mapped to `Utf8View`, avoiding full‑copy UTF‑8 allocations and improving performance.
- When **false**, DataFusion falls back to the legacy `Utf8` mapping for **all** string types.

#### Examples

```rust
# /* comment to avoid running
// Disable Utf8View mapping for all SQL string types
let opts = datafusion::sql::planner::ParserOptions::new()
    .with_map_string_types_to_utf8view(false);

// Verify the setting is applied
assert!(!opts.map_string_types_to_utf8view);
# */
```

---

```sql
-- Disable Utf8View mapping globally
SET datafusion.sql_parser.map_string_types_to_utf8view = false;

-- Now VARCHAR, CHAR, TEXT, STRING all use Utf8 rather than Utf8View
CREATE TABLE my_table (a VARCHAR, b TEXT, c STRING);
DESCRIBE my_table;
```

### Deprecating `SchemaAdapterFactory` and `SchemaAdapter`

We are moving away from converting data (using `SchemaAdapter`) to converting the expressions themselves (which is more efficient and flexible).

See [issue #16800](https://github.com/apache/datafusion/issues/16800) for more information
The first place this change has taken place is in predicate pushdown for Parquet.
By default if you do not use a custom `SchemaAdapterFactory` we will use expression conversion instead.
If you do set a custom `SchemaAdapterFactory` we will continue to use it but emit a warning about that code path being deprecated.

To resolve this you need to implement a custom `PhysicalExprAdapterFactory` and use that instead of a `SchemaAdapterFactory`.
See the [default values](https://github.com/apache/datafusion/blob/main/datafusion-examples/examples/default_column_values.rs) for an example of how to do this.
Opting into the new APIs will set you up for future changes since we plan to expand use of `PhysicalExprAdapterFactory` to other areas of DataFusion.

See [#16800] for details.

[#16800]: https://github.com/apache/datafusion/issues/16800

### `TableParquetOptions` Updated

The `TableParquetOptions` struct has a new `crypto` field to specify encryption
options for Parquet files. The `ParquetEncryptionOptions` implements `Default`
so you can upgrade your existing code like this:

```rust
# /* comment to avoid running
TableParquetOptions {
  global,
  column_specific_options,
  key_value_metadata,
}
# */
```

To this:

```rust
# /* comment to avoid running
TableParquetOptions {
  global,
  column_specific_options,
  key_value_metadata,
  crypto: Default::default(), // New crypto field
}
# */
```

## DataFusion `48.0.1`

### `datafusion.execution.collect_statistics` now defaults to `true`

The default value of the `datafusion.execution.collect_statistics` configuration
setting is now true. This change impacts users that use that value directly and relied
on its default value being `false`.

This change also restores the default behavior of `ListingTable` to its previous. If you use it directly
you can maintain the current behavior by overriding the default value in your code.

```rust
# /* comment to avoid running
ListingOptions::new(Arc::new(ParquetFormat::default()))
    .with_collect_stat(false)
    // other options
# */
```

## DataFusion `48.0.0`

### `Expr::Literal` has optional metadata

The [`Expr::Literal`] variant now includes optional metadata, which allows for
carrying through Arrow field metadata to support extension types and other uses.

This means code such as

```rust
# /* comment to avoid running
match expr {
...
  Expr::Literal(scalar) => ...
...
}
#  */
```

Should be updated to:

```rust
# /* comment to avoid running
match expr {
...
  Expr::Literal(scalar, _metadata) => ...
...
}
#  */
```

Likewise constructing `Expr::Literal` requires metadata as well. The [`lit`] function
has not changed and returns an `Expr::Literal` with no metadata.

[`expr::literal`]: https://docs.rs/datafusion/latest/datafusion/logical_expr/enum.Expr.html#variant.Literal
[`lit`]: https://docs.rs/datafusion/latest/datafusion/logical_expr/fn.lit.html

### `Expr::WindowFunction` is now `Box`ed

`Expr::WindowFunction` is now a `Box<WindowFunction>` instead of a `WindowFunction` directly.
This change was made to reduce the size of `Expr` and improve performance when
planning queries (see [details on #16207]).

This is a breaking change, so you will need to update your code if you match
on `Expr::WindowFunction` directly. For example, if you have code like this:

```rust
# /* comment to avoid running
match expr {
  Expr::WindowFunction(WindowFunction {
    params:
      WindowFunctionParams {
       partition_by,
       order_by,
      ..
    }
  }) => {
    // Use partition_by and order_by as needed
  }
  _ => {
    // other expr
  }
}
# */
```

You will need to change it to:

```rust
# /* comment to avoid running
match expr {
  Expr::WindowFunction(window_fun) => {
    let WindowFunction {
      fun,
      params: WindowFunctionParams {
        args,
        partition_by,
        ..
        },
    } = window_fun.as_ref();
    // Use partition_by and order_by as needed
  }
  _ => {
    // other expr
  }
}
#  */
```

[details on #16207]: https://github.com/apache/datafusion/pull/16207#issuecomment-2922659103

### The `VARCHAR` SQL type is now represented as `Utf8View` in Arrow

The mapping of the SQL `VARCHAR` type has been changed from `Utf8` to `Utf8View`
which improves performance for many string operations. You can read more about
`Utf8View` in the [DataFusion blog post on German-style strings]

[datafusion blog post on german-style strings]: https://datafusion.apache.org/blog/2024/09/13/string-view-german-style-strings-part-1/

This means that when you create a table with a `VARCHAR` column, it will now use
`Utf8View` as the underlying data type. For example:

```sql
> CREATE TABLE my_table (my_column VARCHAR);
0 row(s) fetched.
Elapsed 0.001 seconds.

> DESCRIBE my_table;
+-------------+-----------+-------------+
| column_name | data_type | is_nullable |
+-------------+-----------+-------------+
| my_column   | Utf8View  | YES         |
+-------------+-----------+-------------+
1 row(s) fetched.
Elapsed 0.000 seconds.
```

You can restore the old behavior of using `Utf8` by changing the
`datafusion.sql_parser.map_varchar_to_utf8view` configuration setting. For
example

```sql
> set datafusion.sql_parser.map_varchar_to_utf8view = false;
0 row(s) fetched.
Elapsed 0.001 seconds.

> CREATE TABLE my_table (my_column VARCHAR);
0 row(s) fetched.
Elapsed 0.014 seconds.

> DESCRIBE my_table;
+-------------+-----------+-------------+
| column_name | data_type | is_nullable |
+-------------+-----------+-------------+
| my_column   | Utf8      | YES         |
+-------------+-----------+-------------+
1 row(s) fetched.
Elapsed 0.004 seconds.
```

### `ListingOptions` default for `collect_stat` changed from `true` to `false`

This makes it agree with the default for `SessionConfig`.
Most users won't be impacted by this change but if you were using `ListingOptions` directly
and relied on the default value of `collect_stat` being `true`, you will need to
explicitly set it to `true` in your code.

```rust
# /* comment to avoid running
ListingOptions::new(Arc::new(ParquetFormat::default()))
    .with_collect_stat(true)
    // other options
# */
```

### Processing `FieldRef` instead of `DataType` for user defined functions

In order to support metadata handling and extension types, user defined functions are
now switching to traits which use `FieldRef` rather than a `DataType` and nullability.
This gives a single interface to both of these parameters and additionally allows
access to metadata fields, which can be used for extension types.

To upgrade structs which implement `ScalarUDFImpl`, if you have implemented
`return_type_from_args` you need instead to implement `return_field_from_args`.
If your functions do not need to handle metadata, this should be straightforward
repackaging of the output data into a `FieldRef`. The name you specify on the
field is not important. It will be overwritten during planning. `ReturnInfo`
has been removed, so you will need to remove all references to it.

`ScalarFunctionArgs` now contains a field called `arg_fields`. You can use this
to access the metadata associated with the columnar values during invocation.

To upgrade user defined aggregate functions, there is now a function
`return_field` that will allow you to specify both metadata and nullability of
your function. You are not required to implement this if you do not need to
handle metadata.

The largest change to aggregate functions happens in the accumulator arguments.
Both the `AccumulatorArgs` and `StateFieldsArgs` now contain `FieldRef` rather
than `DataType`.

To upgrade window functions, `ExpressionArgs` now contains input fields instead
of input data types. When setting these fields, the name of the field is
not important since this gets overwritten during the planning stage. All you
should need to do is wrap your existing data types in fields with nullability
set depending on your use case.

### Physical Expression return `Field`

To support the changes to user defined functions processing metadata, the
`PhysicalExpr` trait, which now must specify a return `Field` based on the input
schema. To upgrade structs which implement `PhysicalExpr` you need to implement
the `return_field` function. There are numerous examples in the `physical-expr`
crate.

### `FileFormat::supports_filters_pushdown` replaced with `FileSource::try_pushdown_filters`

To support more general filter pushdown, the `FileFormat::supports_filters_pushdown` was replaced with
`FileSource::try_pushdown_filters`.
If you implemented a custom `FileFormat` that uses a custom `FileSource` you will need to implement
`FileSource::try_pushdown_filters`.
See `ParquetSource::try_pushdown_filters` for an example of how to implement this.

`FileFormat::supports_filters_pushdown` has been removed.

### `ParquetExec`, `AvroExec`, `CsvExec`, `JsonExec` Removed

`ParquetExec`, `AvroExec`, `CsvExec`, and `JsonExec` were deprecated in
DataFusion 46 and are removed in DataFusion 48. This is sooner than the normal
process described in the [API Deprecation Guidelines] because all the tests
cover the new `DataSourceExec` rather than the older structures. As we evolve
`DataSource`, the old structures began to show signs of "bit rotting" (not
working but no one knows due to lack of test coverage).

[api deprecation guidelines]: https://datafusion.apache.org/contributor-guide/api-health.html#deprecation-guidelines

### `PartitionedFile` added as an argument to the `FileOpener` trait

This is necessary to properly fix filter pushdown for filters that combine partition
columns and file columns (e.g. `day = username['dob']`).

If you implemented a custom `FileOpener` you will need to add the `PartitionedFile` argument
but are not required to use it in any way.

## DataFusion `47.0.0`

This section calls out some of the major changes in the `47.0.0` release of DataFusion.

Here are some example upgrade PRs that demonstrate changes required when upgrading from DataFusion 46.0.0:

- [delta-rs Upgrade to `47.0.0`](https://github.com/delta-io/delta-rs/pull/3378)
- [DataFusion Comet Upgrade to `47.0.0`](https://github.com/apache/datafusion-comet/pull/1563)
- [Sail Upgrade to `47.0.0`](https://github.com/lakehq/sail/pull/434)

### Upgrades to `arrow-rs` and `arrow-parquet` 55.0.0 and `object_store` 0.12.0

Several APIs are changed in the underlying arrow and parquet libraries to use a
`u64` instead of `usize` to better support WASM (See [#7371] and [#6961])

Additionally `ObjectStore::list` and `ObjectStore::list_with_offset` have been changed to return `static` lifetimes (See [#6619])

[#6619]: https://github.com/apache/arrow-rs/pull/6619
[#7371]: https://github.com/apache/arrow-rs/pull/7371

This requires converting from `usize` to `u64` occasionally as well as changes to `ObjectStore` implementations such as

```rust
# /* comment to avoid running
impl Objectstore {
    ...
    // The range is now a u64 instead of usize
    async fn get_range(&self, location: &Path, range: Range<u64>) -> ObjectStoreResult<Bytes> {
        self.inner.get_range(location, range).await
    }
    ...
    // the lifetime is now 'static instead of `_ (meaning the captured closure can't contain references)
    // (this also applies to list_with_offset)
    fn list(&self, prefix: Option<&Path>) -> BoxStream<'static, ObjectStoreResult<ObjectMeta>> {
        self.inner.list(prefix)
    }
}
# */
```

The `ParquetObjectReader` has been updated to no longer require the object size
(it can be fetched using a single suffix request). See [#7334] for details

[#7334]: https://github.com/apache/arrow-rs/pull/7334

Pattern in DataFusion `46.0.0`:

```rust
# /* comment to avoid running
let meta: ObjectMeta = ...;
let reader = ParquetObjectReader::new(store, meta);
# */
```

Pattern in DataFusion `47.0.0`:

```rust
# /* comment to avoid running
let meta: ObjectMeta = ...;
let reader = ParquetObjectReader::new(store, location)
  .with_file_size(meta.size);
# */
```

### `DisplayFormatType::TreeRender`

DataFusion now supports [`tree` style explain plans]. Implementations of
`Executionplan` must also provide a description in the
`DisplayFormatType::TreeRender` format. This can be the same as the existing
`DisplayFormatType::Default`.

[`tree` style explain plans]: https://datafusion.apache.org/user-guide/sql/explain.html#tree-format-default

### Removed Deprecated APIs

Several APIs have been removed in this release. These were either deprecated
previously or were hard to use correctly such as the multiple different
`ScalarUDFImpl::invoke*` APIs. See [#15130], [#15123], and [#15027] for more
details.

[#15130]: https://github.com/apache/datafusion/pull/15130
[#15123]: https://github.com/apache/datafusion/pull/15123
[#15027]: https://github.com/apache/datafusion/pull/15027

### `FileScanConfig` --> `FileScanConfigBuilder`

Previously, `FileScanConfig::build()` directly created ExecutionPlans. In
DataFusion 47.0.0 this has been changed to use `FileScanConfigBuilder`. See
[#15352] for details.

[#15352]: https://github.com/apache/datafusion/pull/15352

Pattern in DataFusion `46.0.0`:

```rust
# /* comment to avoid running
let plan = FileScanConfig::new(url, schema, Arc::new(file_source))
  .with_statistics(stats)
  ...
  .build()
# */
```

Pattern in DataFusion `47.0.0`:

```rust
# /* comment to avoid running
let config = FileScanConfigBuilder::new(url, schema, Arc::new(file_source))
  .with_statistics(stats)
  ...
  .build();
let scan = DataSourceExec::from_data_source(config);
# */
```

## DataFusion `46.0.0`

### Use `invoke_with_args` instead of `invoke()` and `invoke_batch()`

DataFusion is moving to a consistent API for invoking ScalarUDFs,
[`ScalarUDFImpl::invoke_with_args()`], and deprecating
[`ScalarUDFImpl::invoke()`], [`ScalarUDFImpl::invoke_batch()`], and [`ScalarUDFImpl::invoke_no_args()`]

If you see errors such as the following it means the older APIs are being used:

```text
This feature is not implemented: Function concat does not implement invoke but called
```

To fix this error, use [`ScalarUDFImpl::invoke_with_args()`] instead, as shown
below. See [PR 14876] for an example.

Given existing code like this:

```rust
# /* comment to avoid running
impl ScalarUDFImpl for SparkConcat {
...
    fn invoke_batch(&self, args: &[ColumnarValue], number_rows: usize) -> Result<ColumnarValue> {
        if args
            .iter()
            .any(|arg| matches!(arg.data_type(), DataType::List(_)))
        {
            ArrayConcat::new().invoke_batch(args, number_rows)
        } else {
            ConcatFunc::new().invoke_batch(args, number_rows)
        }
    }
}
# */
```

To

```rust
# /* comment to avoid running
impl ScalarUDFImpl for SparkConcat {
    ...
    fn invoke_with_args(&self, args: ScalarFunctionArgs) -> Result<ColumnarValue> {
        if args
            .args
            .iter()
            .any(|arg| matches!(arg.data_type(), DataType::List(_)))
        {
            ArrayConcat::new().invoke_with_args(args)
        } else {
            ConcatFunc::new().invoke_with_args(args)
        }
    }
}
 # */
```

[`scalarudfimpl::invoke()`]: https://docs.rs/datafusion/latest/datafusion/logical_expr/trait.ScalarUDFImpl.html#method.invoke
[`scalarudfimpl::invoke_batch()`]: https://docs.rs/datafusion/latest/datafusion/logical_expr/trait.ScalarUDFImpl.html#method.invoke_batch
[`scalarudfimpl::invoke_no_args()`]: https://docs.rs/datafusion/latest/datafusion/logical_expr/trait.ScalarUDFImpl.html#method.invoke_no_args
[`scalarudfimpl::invoke_with_args()`]: https://docs.rs/datafusion/latest/datafusion/logical_expr/trait.ScalarUDFImpl.html#method.invoke_with_args
[pr 14876]: https://github.com/apache/datafusion/pull/14876

### `ParquetExec`, `AvroExec`, `CsvExec`, `JsonExec` deprecated

DataFusion 46 has a major change to how the built in DataSources are organized.
Instead of individual `ExecutionPlan`s for the different file formats they now
all use `DataSourceExec` and the format specific information is embodied in new
traits `DataSource` and `FileSource`.

Here is more information about

- [Design Ticket]
- Change PR [PR #14224]
- Example of an Upgrade [PR in delta-rs]

[design ticket]: https://github.com/apache/datafusion/issues/13838
[pr #14224]: https://github.com/apache/datafusion/pull/14224
[pr in delta-rs]: https://github.com/delta-io/delta-rs/pull/3261

### Cookbook: Changes to `ParquetExecBuilder`

Code that looks for `ParquetExec` like this will no longer work:

```rust
# /* comment to avoid running
    if let Some(parquet_exec) = plan.as_any().downcast_ref::<ParquetExec>() {
        // Do something with ParquetExec here
    }
# */
```

Instead, with `DataSourceExec`, the same information is now on `FileScanConfig` and
`ParquetSource`. The equivalent code is

```rust
# /* comment to avoid running
if let Some(datasource_exec) = plan.as_any().downcast_ref::<DataSourceExec>() {
  if let Some(scan_config) = datasource_exec.data_source().as_any().downcast_ref::<FileScanConfig>() {
    // FileGroups, and other information is on the FileScanConfig
    // parquet
    if let Some(parquet_source) = scan_config.file_source.as_any().downcast_ref::<ParquetSource>()
    {
      // Information on PruningPredicates and parquet options are here
    }
}
# */
```

### Cookbook: Changes to `ParquetExecBuilder`

Likewise code that builds `ParquetExec` using the `ParquetExecBuilder` such as
the following must be changed:

```rust
# /* comment to avoid running
let mut exec_plan_builder = ParquetExecBuilder::new(
    FileScanConfig::new(self.log_store.object_store_url(), file_schema)
        .with_projection(self.projection.cloned())
        .with_limit(self.limit)
        .with_table_partition_cols(table_partition_cols),
)
.with_schema_adapter_factory(Arc::new(DeltaSchemaAdapterFactory {}))
.with_table_parquet_options(parquet_options);

// Add filter
if let Some(predicate) = logical_filter {
    if config.enable_parquet_pushdown {
        exec_plan_builder = exec_plan_builder.with_predicate(predicate);
    }
};
# */
```

New code should use `FileScanConfig` to build the appropriate `DataSourceExec`:

```rust
# /* comment to avoid running
let mut file_source = ParquetSource::new(parquet_options)
    .with_schema_adapter_factory(Arc::new(DeltaSchemaAdapterFactory {}));

// Add filter
if let Some(predicate) = logical_filter {
    if config.enable_parquet_pushdown {
        file_source = file_source.with_predicate(predicate);
    }
};

let file_scan_config = FileScanConfig::new(
    self.log_store.object_store_url(),
    file_schema,
    Arc::new(file_source),
)
.with_statistics(stats)
.with_projection(self.projection.cloned())
.with_limit(self.limit)
.with_table_partition_cols(table_partition_cols);

// Build the actual scan like this
parquet_scan: file_scan_config.build(),
# */
```

### `datafusion-cli` no longer automatically unescapes strings

`datafusion-cli` previously would incorrectly unescape string literals (see [ticket] for more details).

To escape `'` in SQL literals, use `''`:

```sql
> select 'it''s escaped';
+----------------------+
| Utf8("it's escaped") |
+----------------------+
| it's escaped         |
+----------------------+
1 row(s) fetched.
```

To include special characters (such as newlines via `\n`) you can use an `E` literal string. For example

```sql
> select 'foo\nbar';
+------------------+
| Utf8("foo\nbar") |
+------------------+
| foo\nbar         |
+------------------+
1 row(s) fetched.
Elapsed 0.005 seconds.
```

### Changes to array scalar function signatures

DataFusion 46 has changed the way scalar array function signatures are
declared. Previously, functions needed to select from a list of predefined
signatures within the `ArrayFunctionSignature` enum. Now the signatures
can be defined via a `Vec` of pseudo-types, which each correspond to a
single argument. Those pseudo-types are the variants of the
`ArrayFunctionArgument` enum and are as follows:

- `Array`: An argument of type List/LargeList/FixedSizeList. All Array
  arguments must be coercible to the same type.
- `Element`: An argument that is coercible to the inner type of the `Array`
  arguments.
- `Index`: An `Int64` argument.

Each of the old variants can be converted to the new format as follows:

`TypeSignature::ArraySignature(ArrayFunctionSignature::ArrayAndElement)`:

```rust
# use datafusion::common::utils::ListCoercion;
# use datafusion_expr_common::signature::{ArrayFunctionArgument, ArrayFunctionSignature, TypeSignature};

TypeSignature::ArraySignature(ArrayFunctionSignature::Array {
    arguments: vec![ArrayFunctionArgument::Array, ArrayFunctionArgument::Element],
    array_coercion: Some(ListCoercion::FixedSizedListToList),
});
```

`TypeSignature::ArraySignature(ArrayFunctionSignature::ElementAndArray)`:

```rust
# use datafusion::common::utils::ListCoercion;
# use datafusion_expr_common::signature::{ArrayFunctionArgument, ArrayFunctionSignature, TypeSignature};

TypeSignature::ArraySignature(ArrayFunctionSignature::Array {
    arguments: vec![ArrayFunctionArgument::Element, ArrayFunctionArgument::Array],
    array_coercion: Some(ListCoercion::FixedSizedListToList),
});
```

`TypeSignature::ArraySignature(ArrayFunctionSignature::ArrayAndIndex)`:

```rust
# use datafusion::common::utils::ListCoercion;
# use datafusion_expr_common::signature::{ArrayFunctionArgument, ArrayFunctionSignature, TypeSignature};

TypeSignature::ArraySignature(ArrayFunctionSignature::Array {
    arguments: vec![ArrayFunctionArgument::Array, ArrayFunctionArgument::Index],
    array_coercion: None,
});
```

`TypeSignature::ArraySignature(ArrayFunctionSignature::ArrayAndElementAndOptionalIndex)`:

```rust
# use datafusion::common::utils::ListCoercion;
# use datafusion_expr_common::signature::{ArrayFunctionArgument, ArrayFunctionSignature, TypeSignature};

TypeSignature::OneOf(vec![
    TypeSignature::ArraySignature(ArrayFunctionSignature::Array {
        arguments: vec![ArrayFunctionArgument::Array, ArrayFunctionArgument::Element],
        array_coercion: None,
    }),
    TypeSignature::ArraySignature(ArrayFunctionSignature::Array {
        arguments: vec![
            ArrayFunctionArgument::Array,
            ArrayFunctionArgument::Element,
            ArrayFunctionArgument::Index,
        ],
        array_coercion: None,
    }),
]);
```

`TypeSignature::ArraySignature(ArrayFunctionSignature::Array)`:

```rust
# use datafusion::common::utils::ListCoercion;
# use datafusion_expr_common::signature::{ArrayFunctionArgument, ArrayFunctionSignature, TypeSignature};

TypeSignature::ArraySignature(ArrayFunctionSignature::Array {
    arguments: vec![ArrayFunctionArgument::Array],
    array_coercion: None,
});
```

Alternatively, you can switch to using one of the following functions which
take care of constructing the `TypeSignature` for you:

- `Signature::array_and_element`
- `Signature::array_and_element_and_optional_index`
- `Signature::array_and_index`
- `Signature::array`

[ticket]: https://github.com/apache/datafusion/issues/13286<|MERGE_RESOLUTION|>--- conflicted
+++ resolved
@@ -24,7 +24,6 @@
 **Note:** DataFusion `50.0.0` has not been released yet. The information provided in this section pertains to features and changes that have already been merged to the main branch and are awaiting release in this version.
 You can see the current [status of the `50.0.0 `release here](https://github.com/apache/datafusion/issues/16799)
 
-<<<<<<< HEAD
 ### New `datafusion.execution.listing_table_factory_infer_partitions` configuration option
 
 DataFusion 50.0.0 adds support for automatic Hive partition inference when using the `ListingTableFactory`. Previously,
@@ -60,7 +59,7 @@
 ```
 
 [issue #17049]: https://github.com/apache/datafusion/issues/17049
-=======
+
 ### `MSRV` updated to 1.86.0
 
 The Minimum Supported Rust Version (MSRV) has been updated to [`1.86.0`].
@@ -68,7 +67,6 @@
 
 [`1.86.0`]: https://releases.rs/docs/1.86.0/
 [#17230]: https://github.com/apache/datafusion/pull/17230
->>>>>>> 528ed60b
 
 ### `ScalarUDFImpl`, `AggregateUDFImpl` and `WindowUDFImpl` traits now require `PartialEq`, `Eq`, and `Hash` traits
 
