<!---
  Licensed to the Apache Software Foundation (ASF) under one
  or more contributor license agreements.  See the NOTICE file
  distributed with this work for additional information
  regarding copyright ownership.  The ASF licenses this file
  to you under the Apache License, Version 2.0 (the
  "License"); you may not use this file except in compliance
  with the License.  You may obtain a copy of the License at

    http://www.apache.org/licenses/LICENSE-2.0

  Unless required by applicable law or agreed to in writing,
  software distributed under the License is distributed on an
  "AS IS" BASIS, WITHOUT WARRANTIES OR CONDITIONS OF ANY
  KIND, either express or implied.  See the License for the
  specific language governing permissions and limitations
  under the License.
-->

# Upgrade Guides

## DataFusion `52.0.0`

**Note:** DataFusion `52.0.0` has not been released yet. The information provided in this section pertains to features and changes that have already been merged to the main branch and are awaiting release in this version.

You can see the current [status of the `52.0.0`release here](https://github.com/apache/datafusion/issues/18566)

<<<<<<< HEAD
### ListingTableProvider now caches `LIST` commands

In prior versions, `ListingTableProvider` would issue `LIST` commands to
the underlying object store each time it needed to list files for a query.
To improve performance, `ListingTableProvider` now caches the results of
`LIST` commands for the lifetime of the `ListingTableProvider` instance.

Note that by default the cache has no expiration time, so if files are added or removed
from the underlying object store, the `ListingTableProvider` will not see
those changes until the `ListingTableProvider` instance is dropped and recreated.

You will be able to configure the cache expiration time via a configuration option:

See <https://github.com/apache/datafusion/issues/19056> for more details.

Note that the internal API has changed to use a trait `ListFilesCache` instead of a type alias.

=======
>>>>>>> 7b4593f3
### Changes to DFSchema API

To permit more efficient planning, several methods on `DFSchema` have been
changed to return references to the underlying [`&FieldRef`] rather than
[`&Field`]. This allows planners to more cheaply copy the references via
`Arc::clone` rather than cloning the entire `Field` structure.

You may need to change code to use `Arc::clone` instead of `.as_ref().clone()`
directly on the `Field`. For example:

```diff
- let field = df_schema.field("my_column").as_ref().clone();
+ let field = Arc::clone(df_schema.field("my_column"));
```

### Removal of `pyarrow` feature

The `pyarrow` feature flag has been removed. This feature has been migrated to
the `datafusion-python` repository since version `44.0.0`.

### Statistics handling moved from `FileSource` to `FileScanConfig`

Statistics are now managed directly by `FileScanConfig` instead of being delegated to `FileSource` implementations. This simplifies the `FileSource` trait and provides more consistent statistics handling across all file formats.

**Who is affected:**

- Users who have implemented custom `FileSource` implementations

**Breaking changes:**

Two methods have been removed from the `FileSource` trait:

- `with_statistics(&self, statistics: Statistics) -> Arc<dyn FileSource>`
- `statistics(&self) -> Result<Statistics>`

**Migration guide:**

If you have a custom `FileSource` implementation, you need to:

1. Remove the `with_statistics` method implementation
2. Remove the `statistics` method implementation
3. Remove any internal state that was storing statistics

**Before:**

```rust,ignore
#[derive(Clone)]
struct MyCustomSource {
    table_schema: TableSchema,
    projected_statistics: Option<Statistics>,
    // other fields...
}

impl FileSource for MyCustomSource {
    fn with_statistics(&self, statistics: Statistics) -> Arc<dyn FileSource> {
        Arc::new(Self {
            table_schema: self.table_schema.clone(),
            projected_statistics: Some(statistics),
            // other fields...
        })
    }

    fn statistics(&self) -> Result<Statistics> {
        Ok(self.projected_statistics.clone().unwrap_or_else(||
            Statistics::new_unknown(self.table_schema.file_schema())
        ))
    }

    // other methods...
}
```

**After:**

```rust,ignore
#[derive(Clone)]
struct MyCustomSource {
    table_schema: TableSchema,
    // projected_statistics field removed
    // other fields...
}

impl FileSource for MyCustomSource {
    // with_statistics method removed
    // statistics method removed

    // other methods...
}
```

**Accessing statistics:**

Statistics are now accessed through `FileScanConfig` instead of `FileSource`:

```diff
- let stats = config.file_source.statistics()?;
+ let stats = config.statistics();
```

Note that `FileScanConfig::statistics()` automatically marks statistics as inexact when filters are present, ensuring correctness when filters are pushed down.

### Planner now requires explicit opt-in for WITHIN GROUP syntax

The SQL planner now enforces the aggregate UDF contract more strictly: the
`WITHIN GROUP (ORDER BY ...)` syntax is accepted only if the aggregate UDAF
explicitly advertises support by returning `true` from
`AggregateUDFImpl::supports_within_group_clause()`.

Previously the planner forwarded a `WITHIN GROUP` clause to order-sensitive
aggregates even when they did not implement ordered-set semantics, which could
cause queries such as `SUM(x) WITHIN GROUP (ORDER BY x)` to plan successfully.
This behavior was too permissive and has been changed to match PostgreSQL and
the documented semantics.

Migration: If your UDAF intentionally implements ordered-set semantics and
wants to accept the `WITHIN GROUP` SQL syntax, update your implementation to
return `true` from `supports_within_group_clause()` and handle the ordering
semantics in your accumulator implementation. If your UDAF is merely
order-sensitive (but not an ordered-set aggregate), do not advertise
`supports_within_group_clause()` and clients should use alternative function
signatures (for example, explicit ordering as a function argument) instead.

### `AggregateUDFImpl::supports_null_handling_clause` now defaults to `false`

This method specifies whether an aggregate function allows `IGNORE NULLS`/`RESPECT NULLS`
during SQL parsing, with the implication it respects these configs during computation.

Most DataFusion aggregate functions silently ignored this syntax in prior versions
as they did not make use of it and it was permitted by default. We change this so
only the few functions which do respect this clause (e.g. `array_agg`, `first_value`,
`last_value`) need to implement it.

Custom user defined aggregate functions will also error if this syntax is used,
unless they explicitly declare support by overriding the method.

For example, SQL parsing will now fail for queries such as this:

```sql
SELECT median(c1) IGNORE NULLS FROM table
```

Instead of silently succeeding.

### API change for `CacheAccessor` trait

The remove API no longer requires a mutable instance

### FFI crate updates

Many of the structs in the `datafusion-ffi` crate have been updated to allow easier
conversion to the underlying trait types they represent. This simplifies some code
paths, but also provides an additional improvement in cases where library code goes
through a round trip via the foreign function interface.

To update your code, suppose you have a `FFI_SchemaProvider` called `ffi_provider`
and you wish to use this as a `SchemaProvider`. In the old approach you would do
something like:

```rust,ignore
    let foreign_provider: ForeignSchemaProvider = ffi_provider.into();
    let foreign_provider = Arc::new(foreign_provider) as Arc<dyn SchemaProvider>;
```

This code should now be written as:

```rust,ignore
    let foreign_provider: Arc<dyn SchemaProvider + Send> = ffi_provider.into();
    let foreign_provider = foreign_provider as Arc<dyn SchemaProvider>;
```

For the case of user defined functions, the updates are similar but you
may need to change the way you call the creation of the `ScalarUDF`.
Aggregate and window functions follow the same pattern.

Previously you may write:

```rust,ignore
    let foreign_udf: ForeignScalarUDF = ffi_udf.try_into()?;
    let foreign_udf: ScalarUDF = foreign_udf.into();
```

Instead this should now be:

```rust,ignore
    let foreign_udf: Arc<dyn ScalarUDFImpl> = ffi_udf.try_into()?;
    let foreign_udf = ScalarUDF::new_from_shared_impl(foreign_udf);
```

Additionally, the FFI structure for Scalar UDF's no longer contains a
`return_type` call. This code was not used since the `ForeignScalarUDF`
struct implements the `return_field_from_args` instead.

### Projection handling moved from FileScanConfig to FileSource

Projection handling has been moved from `FileScanConfig` into `FileSource` implementations. This enables format-specific projection pushdown (e.g., Parquet can push down struct field access, Vortex can push down computed expressions into un-decoded data).

**Who is affected:**

- Users who have implemented custom `FileSource` implementations
- Users who use `FileScanConfigBuilder::with_projection_indices` directly

**Breaking changes:**

1. **`FileSource::with_projection` replaced with `try_pushdown_projection`:**

   The `with_projection(&self, config: &FileScanConfig) -> Arc<dyn FileSource>` method has been removed and replaced with `try_pushdown_projection(&self, projection: &ProjectionExprs) -> Result<Option<Arc<dyn FileSource>>>`.

2. **`FileScanConfig.projection_exprs` field removed:**

   Projections are now stored in the `FileSource` directly, not in `FileScanConfig`.
   Various public helper methods that access projection information have been removed from `FileScanConfig`.

3. **`FileScanConfigBuilder::with_projection_indices` now returns `Result<Self>`:**

   This method can now fail if the projection pushdown fails.

4. **`FileSource::create_file_opener` now returns `Result<Arc<dyn FileOpener>>`:**

   Previously returned `Arc<dyn FileOpener>` directly.
   Any `FileSource` implementation that may fail to create a `FileOpener` should now return an appropriate error.

5. **`DataSource::try_swapping_with_projection` signature changed:**

   Parameter changed from `&[ProjectionExpr]` to `&ProjectionExprs`.

**Migration guide:**

If you have a custom `FileSource` implementation:

**Before:**

```rust,ignore
impl FileSource for MyCustomSource {
    fn with_projection(&self, config: &FileScanConfig) -> Arc<dyn FileSource> {
        // Apply projection from config
        Arc::new(Self { /* ... */ })
    }

    fn create_file_opener(
        &self,
        object_store: Arc<dyn ObjectStore>,
        base_config: &FileScanConfig,
        partition: usize,
    ) -> Arc<dyn FileOpener> {
        Arc::new(MyOpener { /* ... */ })
    }
}
```

**After:**

```rust,ignore
impl FileSource for MyCustomSource {
    fn try_pushdown_projection(
        &self,
        projection: &ProjectionExprs,
    ) -> Result<Option<Arc<dyn FileSource>>> {
        // Return None if projection cannot be pushed down
        // Return Some(new_source) with projection applied if it can
        Ok(Some(Arc::new(Self {
            projection: Some(projection.clone()),
            /* ... */
        })))
    }

    fn projection(&self) -> Option<&ProjectionExprs> {
        self.projection.as_ref()
    }

    fn create_file_opener(
        &self,
        object_store: Arc<dyn ObjectStore>,
        base_config: &FileScanConfig,
        partition: usize,
    ) -> Result<Arc<dyn FileOpener>> {
        Ok(Arc::new(MyOpener { /* ... */ }))
    }
}
```

We recommend you look at [#18627](https://github.com/apache/datafusion/pull/18627)
that introduced these changes for more examples for how this was handled for the various built in file sources.

We have added [`SplitProjection`](https://docs.rs/datafusion-datasource/latest/datafusion_datasource/projection/struct.SplitProjection.html) and [`ProjectionOpener`](https://docs.rs/datafusion-datasource/latest/datafusion_datasource/projection/struct.ProjectionOpener.html) helpers to make it easier to handle projections in your `FileSource` implementations.

For file sources that can only handle simple column selections (not computed expressions), use the `SplitProjection` and `ProjectionOpener` helpers to split the projection into pushdownable and non-pushdownable parts:

```rust,ignore
use datafusion_datasource::projection::{SplitProjection, ProjectionOpener};

// In try_pushdown_projection:
let split = SplitProjection::new(projection, self.table_schema())?;
// Use split.file_projection() for what to push down to the file format
// The ProjectionOpener wrapper will handle the rest
```

**For `FileScanConfigBuilder` users:**

```diff
let config = FileScanConfigBuilder::new(url, source)
-   .with_projection_indices(Some(vec![0, 2, 3]))
+   .with_projection_indices(Some(vec![0, 2, 3]))?
    .build();
```

**Handling projections in `FileSource`:**

### `PhysicalOptimizerRule::optimize` deprecated in favor of `optimize_plan`

The `PhysicalOptimizerRule` trait has been updated to provide optimizer rules with access to broader session context. A new method `optimize_plan` has been added that accepts an `OptimizerContext` parameter, and the existing `optimize` method has been deprecated.

**Who is affected:**

- Users who have implemented custom `PhysicalOptimizerRule` implementations

**Breaking changes:**

1. **New `optimize_plan` method**: This is the preferred method for implementing optimization rules. It provides access to the full `SessionConfig` through `OptimizerContext`, rather than just `ConfigOptions`.

2. **`optimize` method deprecated**: The old `optimize` method that takes `&ConfigOptions` is now deprecated and will be removed in DataFusion 58.0.0.

**Migration guide:**

If you have a custom `PhysicalOptimizerRule` implementation, update it to implement `optimize_plan` instead of `optimize`:

**Before:**

```rust
use datafusion::physical_optimizer::PhysicalOptimizerRule;
use datafusion_common::config::ConfigOptions;
use datafusion_common::Result;
use datafusion_physical_plan::ExecutionPlan;
use std::sync::Arc;

#[derive(Debug)]
struct MyOptimizerRule;

#[allow(deprecated)]
impl PhysicalOptimizerRule for MyOptimizerRule {
    fn optimize(
        &self,
        plan: Arc<dyn ExecutionPlan>,
        _config: &ConfigOptions,
    ) -> Result<Arc<dyn ExecutionPlan>> {
        // Use config.optimizer, config.execution, etc.
        // ... optimization logic ...
        Ok(plan)
    }

    fn name(&self) -> &str {
        "my_optimizer_rule"
    }

    fn schema_check(&self) -> bool {
        true
    }
}
```

**After:**

```rust
use datafusion::physical_optimizer::{OptimizerContext, PhysicalOptimizerRule};
use datafusion_common::Result;
use datafusion_physical_plan::ExecutionPlan;
use std::sync::Arc;

#[derive(Debug)]
struct MyOptimizerRule;

impl PhysicalOptimizerRule for MyOptimizerRule {
    fn optimize_plan(
        &self,
        plan: Arc<dyn ExecutionPlan>,
        context: &OptimizerContext,
    ) -> Result<Arc<dyn ExecutionPlan>> {
        // Access ConfigOptions through session_config
        let _config = context.session_config().options();
        // Or access extensions through session_config
        let _extensions = context.session_config().extensions();
        // ... optimization logic ...
        Ok(plan)
    }

    fn name(&self) -> &str {
        "my_optimizer_rule"
    }

    fn schema_check(&self) -> bool {
        true
    }
}
```

**What is `OptimizerContext`?**

`OptimizerContext` is a new struct that provides context during physical plan optimization, similar to how `TaskContext` provides context during execution. It wraps `SessionConfig`, giving optimizer rules access to:

- Configuration options via `context.session_config().options()`
- Session extensions via `context.session_config().extensions()`

This enables optimizer rules to access custom extensions registered with the session, which was not possible with the old `&ConfigOptions` parameter.

## DataFusion `51.0.0`

### `arrow` / `parquet` updated to 57.0.0

### Upgrade to arrow `57.0.0` and parquet `57.0.0`

This version of DataFusion upgrades the underlying Apache Arrow implementation
to version `57.0.0`, including several dependent crates such as `prost`,
`tonic`, `pyo3`, and `substrait`. . See the [release
notes](https://github.com/apache/arrow-rs/releases/tag/57.0.0) for more details.

### `MSRV` updated to 1.88.0

The Minimum Supported Rust Version (MSRV) has been updated to [`1.88.0`].

[`1.88.0`]: https://releases.rs/docs/1.88.0/

### `FunctionRegistry` exposes two additional methods

`FunctionRegistry` exposes two additional methods `udafs` and `udwfs` which expose set of registered user defined aggregation and window function names. To upgrade implement methods returning set of registered function names:

```diff
impl FunctionRegistry for FunctionRegistryImpl {
      fn udfs(&self) -> HashSet<String> {
         self.scalar_functions.keys().cloned().collect()
     }
+    fn udafs(&self) -> HashSet<String> {
+        self.aggregate_functions.keys().cloned().collect()
+    }
+
+    fn udwfs(&self) -> HashSet<String> {
+        self.window_functions.keys().cloned().collect()
+    }
}
```

### `datafusion-proto` use `TaskContext` rather than `SessionContext` in physical plan serde methods

There have been changes in the public API methods of `datafusion-proto` which handle physical plan serde.

Methods like `physical_plan_from_bytes`, `parse_physical_expr` and similar, expect `TaskContext` instead of `SessionContext`

```diff
- let plan2 = physical_plan_from_bytes(&bytes, &ctx)?;
+ let plan2 = physical_plan_from_bytes(&bytes, &ctx.task_ctx())?;
```

as `TaskContext` contains `RuntimeEnv` methods such as `try_into_physical_plan` will not have explicit `RuntimeEnv` parameter.

```diff
let result_exec_plan: Arc<dyn ExecutionPlan> = proto
-   .try_into_physical_plan(&ctx, runtime.deref(), &composed_codec)
+.  .try_into_physical_plan(&ctx.task_ctx(), &composed_codec)
```

`PhysicalExtensionCodec::try_decode()` expects `TaskContext` instead of `FunctionRegistry`:

```diff
pub trait PhysicalExtensionCodec {
    fn try_decode(
        &self,
        buf: &[u8],
        inputs: &[Arc<dyn ExecutionPlan>],
-        registry: &dyn FunctionRegistry,
+        ctx: &TaskContext,
    ) -> Result<Arc<dyn ExecutionPlan>>;
```

See [issue #17601] for more details.

[issue #17601]: https://github.com/apache/datafusion/issues/17601

### `SessionState`'s `sql_to_statement` method takes `Dialect` rather than a `str`

The `dialect` parameter of `sql_to_statement` method defined in `datafusion::execution::session_state::SessionState`
has changed from `&str` to `&Dialect`.
`Dialect` is an enum defined in the `datafusion-common`
crate under the `config` module that provides type safety
and better validation for SQL dialect selection

### Reorganization of `ListingTable` into `datafusion-catalog-listing` crate

There has been a long standing request to remove features such as `ListingTable`
from the `datafusion` crate to support faster build times. The structs
`ListingOptions`, `ListingTable`, and `ListingTableConfig` are now available
within the `datafusion-catalog-listing` crate. These are re-exported in
the `datafusion` crate, so this should be a minimal impact to existing users.

See [issue #14462] and [issue #17713] for more details.

[issue #14462]: https://github.com/apache/datafusion/issues/14462
[issue #17713]: https://github.com/apache/datafusion/issues/17713

### Reorganization of `ArrowSource` into `datafusion-datasource-arrow` crate

To support [issue #17713] the `ArrowSource` code has been removed from
the `datafusion` core crate into it's own crate, `datafusion-datasource-arrow`.
This follows the pattern for the AVRO, CSV, JSON, and Parquet data sources.
Users may need to update their paths to account for these changes.

See [issue #17713] for more details.

### `FileScanConfig::projection` renamed to `FileScanConfig::projection_exprs`

The `projection` field in `FileScanConfig` has been renamed to `projection_exprs` and its type has changed from `Option<Vec<usize>>` to `Option<ProjectionExprs>`. This change enables more powerful projection pushdown capabilities by supporting arbitrary physical expressions rather than just column indices.

**Impact on direct field access:**

If you directly access the `projection` field:

```rust,ignore
let config: FileScanConfig = ...;
let projection = config.projection;
```

You should update to:

```rust,ignore
let config: FileScanConfig = ...;
let projection_exprs = config.projection_exprs;
```

**Impact on builders:**

The `FileScanConfigBuilder::with_projection()` method has been deprecated in favor of `with_projection_indices()`:

```diff
let config = FileScanConfigBuilder::new(url, file_source)
-   .with_projection(Some(vec![0, 2, 3]))
+   .with_projection_indices(Some(vec![0, 2, 3]))
    .build();
```

Note: `with_projection()` still works but is deprecated and will be removed in a future release.

**What is `ProjectionExprs`?**

`ProjectionExprs` is a new type that represents a list of physical expressions for projection. While it can be constructed from column indices (which is what `with_projection_indices` does internally), it also supports arbitrary physical expressions, enabling advanced features like expression evaluation during scanning.

You can access column indices from `ProjectionExprs` using its methods if needed:

```rust,ignore
let projection_exprs: ProjectionExprs = ...;
// Get the column indices if the projection only contains simple column references
let indices = projection_exprs.column_indices();
```

### `DESCRIBE query` support

`DESCRIBE query` was previously an alias for `EXPLAIN query`, which outputs the
_execution plan_ of the query. With this release, `DESCRIBE query` now outputs
the computed _schema_ of the query, consistent with the behavior of `DESCRIBE table_name`.

### `datafusion.execution.time_zone` default configuration changed

The default value for `datafusion.execution.time_zone` previously was a string value of `+00:00` (GMT/Zulu time).
This was changed to be an `Option<String>` with a default of `None`. If you want to change the timezone back
to the previous value you can execute the sql:

```sql
SET
TIMEZONE = '+00:00';
```

This change was made to better support using the default timezone in scalar UDF functions such as
`now`, `current_date`, `current_time`, and `to_timestamp` among others.

### Refactoring of `FileSource` constructors and `FileScanConfigBuilder` to accept schemas upfront

The way schemas are passed to file sources and scan configurations has been significantly refactored. File sources now require the schema (including partition columns) to be provided at construction time, and `FileScanConfigBuilder` no longer takes a separate schema parameter.

**Who is affected:**

- Users who create `FileScanConfig` or file sources (`ParquetSource`, `CsvSource`, `JsonSource`, `AvroSource`) directly
- Users who implement custom `FileFormat` implementations

**Key changes:**

1. **FileSource constructors now require TableSchema**: All built-in file sources now take the schema in their constructor:

   ```diff
   - let source = ParquetSource::default();
   + let source = ParquetSource::new(table_schema);
   ```

2. **FileScanConfigBuilder no longer takes schema as a parameter**: The schema is now passed via the FileSource:

   ```diff
   - FileScanConfigBuilder::new(url, schema, source)
   + FileScanConfigBuilder::new(url, source)
   ```

3. **Partition columns are now part of TableSchema**: The `with_table_partition_cols()` method has been removed from `FileScanConfigBuilder`. Partition columns are now passed as part of the `TableSchema` to the FileSource constructor:

   ```diff
   + let table_schema = TableSchema::new(
   +     file_schema,
   +     vec![Arc::new(Field::new("date", DataType::Utf8, false))],
   + );
   + let source = ParquetSource::new(table_schema);
     let config = FileScanConfigBuilder::new(url, source)
   -     .with_table_partition_cols(vec![Field::new("date", DataType::Utf8, false)])
         .with_file(partitioned_file)
         .build();
   ```

4. **FileFormat::file_source() now takes TableSchema parameter**: Custom `FileFormat` implementations must be updated:
   ```diff
   impl FileFormat for MyFileFormat {
   -   fn file_source(&self) -> Arc<dyn FileSource> {
   +   fn file_source(&self, table_schema: TableSchema) -> Arc<dyn FileSource> {
   -       Arc::new(MyFileSource::default())
   +       Arc::new(MyFileSource::new(table_schema))
       }
   }
   ```

**Migration examples:**

For Parquet files:

```diff
- let source = Arc::new(ParquetSource::default());
- let config = FileScanConfigBuilder::new(url, schema, source)
+ let table_schema = TableSchema::new(schema, vec![]);
+ let source = Arc::new(ParquetSource::new(table_schema));
+ let config = FileScanConfigBuilder::new(url, source)
      .with_file(partitioned_file)
      .build();
```

For CSV files with partition columns:

```diff
- let source = Arc::new(CsvSource::new(true, b',', b'"'));
- let config = FileScanConfigBuilder::new(url, file_schema, source)
-     .with_table_partition_cols(vec![Field::new("year", DataType::Int32, false)])
+ let options = CsvOptions {
+     has_header: Some(true),
+     delimiter: b',',
+     quote: b'"',
+     ..Default::default()
+ };
+ let table_schema = TableSchema::new(
+     file_schema,
+     vec![Arc::new(Field::new("year", DataType::Int32, false))],
+ );
+ let source = Arc::new(CsvSource::new(table_schema).with_csv_options(options));
+ let config = FileScanConfigBuilder::new(url, source)
      .build();
```

### Introduction of `TableSchema` and changes to `FileSource::with_schema()` method

A new `TableSchema` struct has been introduced in the `datafusion-datasource` crate to better manage table schemas with partition columns. This struct helps distinguish between:

- **File schema**: The schema of actual data files on disk
- **Partition columns**: Columns derived from directory structure (e.g., Hive-style partitioning)
- **Table schema**: The complete schema combining both file and partition columns

As part of this change, the `FileSource::with_schema()` method signature has changed from accepting a `SchemaRef` to accepting a `TableSchema`.

**Who is affected:**

- Users who have implemented custom `FileSource` implementations will need to update their code
- Users who only use built-in file sources (Parquet, CSV, JSON, AVRO, Arrow) are not affected

**Migration guide for custom `FileSource` implementations:**

```diff
 use datafusion_datasource::file::FileSource;
-use arrow::datatypes::SchemaRef;
+use datafusion_datasource::TableSchema;

 impl FileSource for MyCustomSource {
-    fn with_schema(&self, schema: SchemaRef) -> Arc<dyn FileSource> {
+    fn with_schema(&self, schema: TableSchema) -> Arc<dyn FileSource> {
         Arc::new(Self {
-            schema: Some(schema),
+            // Use schema.file_schema() to get the file schema without partition columns
+            schema: Some(Arc::clone(schema.file_schema())),
             ..self.clone()
         })
     }
 }
```

For implementations that need access to partition columns:

```rust,ignore
fn with_schema(&self, schema: TableSchema) -> Arc<dyn FileSource> {
    Arc::new(Self {
        file_schema: Arc::clone(schema.file_schema()),
        partition_cols: schema.table_partition_cols().clone(),
        table_schema: Arc::clone(schema.table_schema()),
        ..self.clone()
    })
}
```

**Note**: Most `FileSource` implementations only need to store the file schema (without partition columns), as shown in the first example. The second pattern of storing all three schema components is typically only needed for advanced use cases where you need access to different schema representations for different operations (e.g., ParquetSource uses the file schema for building pruning predicates but needs the table schema for filter pushdown logic).

**Using `TableSchema` directly:**

If you're constructing a `FileScanConfig` or working with table schemas and partition columns, you can now use `TableSchema`:

```rust
use datafusion_datasource::TableSchema;
use arrow::datatypes::{Schema, Field, DataType};
use std::sync::Arc;

// Create a TableSchema with partition columns
let file_schema = Arc::new(Schema::new(vec![
    Field::new("user_id", DataType::Int64, false),
    Field::new("amount", DataType::Float64, false),
]));

let partition_cols = vec![
    Arc::new(Field::new("date", DataType::Utf8, false)),
    Arc::new(Field::new("region", DataType::Utf8, false)),
];

let table_schema = TableSchema::new(file_schema, partition_cols);

// Access different schema representations
let file_schema_ref = table_schema.file_schema();      // Schema without partition columns
let full_schema = table_schema.table_schema();          // Complete schema with partition columns
let partition_cols_ref = table_schema.table_partition_cols(); // Just the partition columns
```

### `AggregateUDFImpl::is_ordered_set_aggregate` has been renamed to `AggregateUDFImpl::supports_within_group_clause`

This method has been renamed to better reflect the actual impact it has for aggregate UDF implementations.
The accompanying `AggregateUDF::is_ordered_set_aggregate` has also been renamed to `AggregateUDF::supports_within_group_clause`.
No functionality has been changed with regards to this method; it still refers only to permitting use of `WITHIN GROUP`
SQL syntax for the aggregate function.

## DataFusion `50.0.0`

### ListingTable automatically detects Hive Partitioned tables

DataFusion 50.0.0 automatically infers Hive partitions when using the `ListingTableFactory` and `CREATE EXTERNAL TABLE`. Previously,
when creating a `ListingTable`, datasets that use Hive partitioning (e.g.
`/table_root/column1=value1/column2=value2/data.parquet`) would not have the Hive columns reflected in
the table's schema or data. The previous behavior can be
restored by setting the `datafusion.execution.listing_table_factory_infer_partitions` configuration option to `false`.
See [issue #17049] for more details.

[issue #17049]: https://github.com/apache/datafusion/issues/17049

### `MSRV` updated to 1.86.0

The Minimum Supported Rust Version (MSRV) has been updated to [`1.86.0`].
See [#17230] for details.

[`1.86.0`]: https://releases.rs/docs/1.86.0/
[#17230]: https://github.com/apache/datafusion/pull/17230

### `ScalarUDFImpl`, `AggregateUDFImpl` and `WindowUDFImpl` traits now require `PartialEq`, `Eq`, and `Hash` traits

To address error-proneness of `ScalarUDFImpl::equals`, `AggregateUDFImpl::equals`and
`WindowUDFImpl::equals` methods and to make it easy to implement function equality correctly,
the `equals` and `hash_value` methods have been removed from `ScalarUDFImpl`, `AggregateUDFImpl`
and `WindowUDFImpl` traits. They are replaced the requirement to implement the `PartialEq`, `Eq`,
and `Hash` traits on any type implementing `ScalarUDFImpl`, `AggregateUDFImpl` or `WindowUDFImpl`.
Please see [issue #16677] for more details.

Most of the scalar functions are stateless and have a `signature` field. These can be migrated
using regular expressions

- search for `\#\[derive\(Debug\)\](\n *(pub )?struct \w+ \{\n *signature\: Signature\,\n *\})`,
- replace with `#[derive(Debug, PartialEq, Eq, Hash)]$1`,
- review all the changes and make sure only function structs were changed.

[issue #16677]: https://github.com/apache/datafusion/issues/16677

### `AsyncScalarUDFImpl::invoke_async_with_args` returns `ColumnarValue`

In order to enable single value optimizations and be consistent with other
user defined function APIs, the `AsyncScalarUDFImpl::invoke_async_with_args` method now
returns a `ColumnarValue` instead of a `ArrayRef`.

To upgrade, change the return type of your implementation

```rust
# /* comment to avoid running
impl AsyncScalarUDFImpl for AskLLM {
    async fn invoke_async_with_args(
        &self,
        args: ScalarFunctionArgs,
        _option: &ConfigOptions,
    ) -> Result<ColumnarValue> {
        ..
      return array_ref; // old code
    }
}
# */
```

To return a `ColumnarValue`

```rust
# /* comment to avoid running
impl AsyncScalarUDFImpl for AskLLM {
    async fn invoke_async_with_args(
        &self,
        args: ScalarFunctionArgs,
        _option: &ConfigOptions,
    ) -> Result<ColumnarValue> {
        ..
      return ColumnarValue::from(array_ref); // new code
    }
}
# */
```

See [#16896](https://github.com/apache/datafusion/issues/16896) for more details.

### `ProjectionExpr` changed from type alias to struct

`ProjectionExpr` has been changed from a type alias to a struct with named fields to improve code clarity and maintainability.

**Before:**

```rust,ignore
pub type ProjectionExpr = (Arc<dyn PhysicalExpr>, String);
```

**After:**

```rust,ignore
#[derive(Debug, Clone)]
pub struct ProjectionExpr {
    pub expr: Arc<dyn PhysicalExpr>,
    pub alias: String,
}
```

To upgrade your code:

- Replace tuple construction `(expr, alias)` with `ProjectionExpr::new(expr, alias)` or `ProjectionExpr { expr, alias }`
- Replace tuple field access `.0` and `.1` with `.expr` and `.alias`
- Update pattern matching from `(expr, alias)` to `ProjectionExpr { expr, alias }`

This mainly impacts use of `ProjectionExec`.

This change was done in [#17398]

[#17398]: https://github.com/apache/datafusion/pull/17398

### `SessionState`, `SessionConfig`, and `OptimizerConfig` returns `&Arc<ConfigOptions>` instead of `&ConfigOptions`

To provide broader access to `ConfigOptions` and reduce required clones, some
APIs have been changed to return a `&Arc<ConfigOptions>` instead of a
`&ConfigOptions`. This allows sharing the same `ConfigOptions` across multiple
threads without needing to clone the entire `ConfigOptions` structure unless it
is modified.

Most users will not be impacted by this change since the Rust compiler typically
automatically dereference the `Arc` when needed. However, in some cases you may
have to change your code to explicitly call `as_ref()` for example, from

```rust
# /* comment to avoid running
let optimizer_config: &ConfigOptions = state.options();
#  */
```

To

```rust
# /* comment to avoid running
let optimizer_config: &ConfigOptions = state.options().as_ref();
#  */
```

See PR [#16970](https://github.com/apache/datafusion/pull/16970)

### API Change to `AsyncScalarUDFImpl::invoke_async_with_args`

The `invoke_async_with_args` method of the `AsyncScalarUDFImpl` trait has been
updated to remove the `_option: &ConfigOptions` parameter to simplify the API
now that the `ConfigOptions` can be accessed through the `ScalarFunctionArgs`
parameter.

You can change your code like this

```rust
# /* comment to avoid running
impl AsyncScalarUDFImpl for AskLLM {
    async fn invoke_async_with_args(
        &self,
        args: ScalarFunctionArgs,
        _option: &ConfigOptions,
    ) -> Result<ArrayRef> {
        ..
    }
    ...
}
# */
```

To this:

```rust
# /* comment to avoid running

impl AsyncScalarUDFImpl for AskLLM {
    async fn invoke_async_with_args(
        &self,
        args: ScalarFunctionArgs,
    ) -> Result<ArrayRef> {
        let options = &args.config_options;
        ..
    }
    ...
}
# */
```

### Schema Rewriter Module Moved to New Crate

The `schema_rewriter` module and its associated symbols have been moved from `datafusion_physical_expr` to a new crate `datafusion_physical_expr_adapter`. This affects the following symbols:

- `DefaultPhysicalExprAdapter`
- `DefaultPhysicalExprAdapterFactory`
- `PhysicalExprAdapter`
- `PhysicalExprAdapterFactory`

To upgrade, change your imports to:

```rust
use datafusion_physical_expr_adapter::{
    DefaultPhysicalExprAdapter, DefaultPhysicalExprAdapterFactory,
    PhysicalExprAdapter, PhysicalExprAdapterFactory
};
```

### Upgrade to arrow `56.0.0` and parquet `56.0.0`

This version of DataFusion upgrades the underlying Apache Arrow implementation
to version `56.0.0`. See the [release notes](https://github.com/apache/arrow-rs/releases/tag/56.0.0)
for more details.

### Added `ExecutionPlan::reset_state`

In order to fix a bug in DataFusion `49.0.0` where dynamic filters (currently only generated in the presence of a query such as `ORDER BY ... LIMIT ...`)
produced incorrect results in recursive queries, a new method `reset_state` has been added to the `ExecutionPlan` trait.

Any `ExecutionPlan` that needs to maintain internal state or references to other nodes in the execution plan tree should implement this method to reset that state.
See [#17028] for more details and an example implementation for `SortExec`.

[#17028]: https://github.com/apache/datafusion/pull/17028

### Nested Loop Join input sort order cannot be preserved

The Nested Loop Join operator has been rewritten from scratch to improve performance and memory efficiency. From the micro-benchmarks: this change introduces up to 5X speed-up and uses only 1% memory in extreme cases compared to the previous implementation.

However, the new implementation cannot preserve input sort order like the old version could. This is a fundamental design trade-off that prioritizes performance and memory efficiency over sort order preservation.

See [#16996] for details.

[#16996]: https://github.com/apache/datafusion/pull/16996

### Add `as_any()` method to `LazyBatchGenerator`

To help with protobuf serialization, the `as_any()` method has been added to the `LazyBatchGenerator` trait. This means you will need to add `as_any()` to your implementation of `LazyBatchGenerator`:

```rust
# /* comment to avoid running

impl LazyBatchGenerator for MyBatchGenerator {
    fn as_any(&self) -> &dyn Any {
        self
    }

    ...
}

# */
```

See [#17200](https://github.com/apache/datafusion/pull/17200) for details.

### Refactored `DataSource::try_swapping_with_projection`

We refactored `DataSource::try_swapping_with_projection` to simplify the method and minimize leakage across the ExecutionPlan <-> DataSource abstraction layer.
Reimplementation for any custom `DataSource` should be relatively straightforward, see [#17395] for more details.

[#17395]: https://github.com/apache/datafusion/pull/17395/

### `FileOpenFuture` now uses `DataFusionError` instead of `ArrowError`

The `FileOpenFuture` type alias has been updated to use `DataFusionError` instead of `ArrowError` for its error type. This change affects the `FileOpener` trait and any implementations that work with file streaming operations.

**Before:**

```rust,ignore
pub type FileOpenFuture = BoxFuture<'static, Result<BoxStream<'static, Result<RecordBatch, ArrowError>>>>;
```

**After:**

```rust,ignore
pub type FileOpenFuture = BoxFuture<'static, Result<BoxStream<'static, Result<RecordBatch>>>>;
```

If you have custom implementations of `FileOpener` or work directly with `FileOpenFuture`, you'll need to update your error handling to use `DataFusionError` instead of `ArrowError`. The `FileStreamState` enum's `Open` variant has also been updated accordingly. See [#17397] for more details.

[#17397]: https://github.com/apache/datafusion/pull/17397

### FFI user defined aggregate function signature change

The Foreign Function Interface (FFI) signature for user defined aggregate functions
has been updated to call `return_field` instead of `return_type` on the underlying
aggregate function. This is to support metadata handling with these aggregate functions.
This change should be transparent to most users. If you have written unit tests to call
`return_type` directly, you may need to change them to calling `return_field` instead.

This update is a breaking change to the FFI API. The current best practice when using the
FFI crate is to ensure that all libraries that are interacting are using the same
underlying Rust version. Issue [#17374] has been opened to discuss stabilization of
this interface so that these libraries can be used across different DataFusion versions.

See [#17407] for details.

[#17407]: https://github.com/apache/datafusion/pull/17407
[#17374]: https://github.com/apache/datafusion/issues/17374

### Added `PhysicalExpr::is_volatile_node`

We added a method to `PhysicalExpr` to mark a `PhysicalExpr` as volatile:

```rust,ignore
impl PhysicalExpr for MyRandomExpr {
  fn is_volatile_node(&self) -> bool {
    true
  }
}
```

We've shipped this with a default value of `false` to minimize breakage but we highly recommend that implementers of `PhysicalExpr` opt into a behavior, even if it is returning `false`.

You can see more discussion and example implementations in [#17351].

[#17351]: https://github.com/apache/datafusion/pull/17351

## DataFusion `49.0.0`

### `MSRV` updated to 1.85.1

The Minimum Supported Rust Version (MSRV) has been updated to [`1.85.1`]. See
[#16728] for details.

[`1.85.1`]: https://releases.rs/docs/1.85.1/
[#16728]: https://github.com/apache/datafusion/pull/16728

### `DataFusionError` variants are now `Box`ed

To reduce the size of `DataFusionError`, several variants that were previously stored inline are now `Box`ed. This reduces the size of `Result<T, DataFusionError>` and thus stack usage and async state machine size. Please see [#16652] for more details.

The following variants of `DataFusionError` are now boxed:

- `ArrowError`
- `SQL`
- `SchemaError`

This is a breaking change. Code that constructs or matches on these variants will need to be updated.

For example, to create a `SchemaError`, instead of:

```rust
# /* comment to avoid running
use datafusion_common::{DataFusionError, SchemaError};
DataFusionError::SchemaError(
  SchemaError::DuplicateUnqualifiedField { name: "foo".to_string() },
  Box::new(None)
)
# */
```

You now need to `Box` the inner error:

```rust
# /* comment to avoid running
use datafusion_common::{DataFusionError, SchemaError};
DataFusionError::SchemaError(
  Box::new(SchemaError::DuplicateUnqualifiedField { name: "foo".to_string() }),
  Box::new(None)
)
# */
```

[#16652]: https://github.com/apache/datafusion/issues/16652

### Metadata on Arrow Types is now represented by `FieldMetadata`

Metadata from the Arrow `Field` is now stored using the `FieldMetadata`
structure. In prior versions it was stored as both a `HashMap<String, String>`
and a `BTreeMap<String, String>`. `FieldMetadata` is a easier to work with and
is more efficient.

To create `FieldMetadata` from a `Field`:

```rust
# /* comment to avoid running
 let metadata = FieldMetadata::from(&field);
# */
```

To add metadata to a `Field`, use the `add_to_field` method:

```rust
# /* comment to avoid running
let updated_field = metadata.add_to_field(field);
# */
```

See [#16317] for details.

[#16317]: https://github.com/apache/datafusion/pull/16317

### New `datafusion.execution.spill_compression` configuration option

DataFusion 49.0.0 adds support for compressing spill files when data is written to disk during spilling query execution. A new configuration option `datafusion.execution.spill_compression` controls the compression codec used.

**Configuration:**

- **Key**: `datafusion.execution.spill_compression`
- **Default**: `uncompressed`
- **Valid values**: `uncompressed`, `lz4_frame`, `zstd`

**Usage:**

```rust
# /* comment to avoid running
use datafusion::prelude::*;
use datafusion_common::config::SpillCompression;

let config = SessionConfig::default()
    .with_spill_compression(SpillCompression::Zstd);
let ctx = SessionContext::new_with_config(config);
# */
```

Or via SQL:

```sql
SET datafusion.execution.spill_compression = 'zstd';
```

For more details about this configuration option, including performance trade-offs between different compression codecs, see the [Configuration Settings](../user-guide/configs.md) documentation.

### Deprecated `map_varchar_to_utf8view` configuration option

See [issue #16290](https://github.com/apache/datafusion/pull/16290) for more information
The old configuration

```text
datafusion.sql_parser.map_varchar_to_utf8view
```

is now **deprecated** in favor of the unified option below.\
If you previously used this to control only `VARCHAR`→`Utf8View` mapping, please migrate to `map_string_types_to_utf8view`.

---

### New `map_string_types_to_utf8view` configuration option

To unify **all** SQL string types (`CHAR`, `VARCHAR`, `TEXT`, `STRING`) to Arrow’s zero‑copy `Utf8View`, DataFusion 49.0.0 introduces:

- **Key**: `datafusion.sql_parser.map_string_types_to_utf8view`
- **Default**: `true`

**Description:**

- When **true** (default), **all** SQL string types are mapped to `Utf8View`, avoiding full‑copy UTF‑8 allocations and improving performance.
- When **false**, DataFusion falls back to the legacy `Utf8` mapping for **all** string types.

#### Examples

```rust
# /* comment to avoid running
// Disable Utf8View mapping for all SQL string types
let opts = datafusion::sql::planner::ParserOptions::new()
    .with_map_string_types_to_utf8view(false);

// Verify the setting is applied
assert!(!opts.map_string_types_to_utf8view);
# */
```

---

```sql
-- Disable Utf8View mapping globally
SET datafusion.sql_parser.map_string_types_to_utf8view = false;

-- Now VARCHAR, CHAR, TEXT, STRING all use Utf8 rather than Utf8View
CREATE TABLE my_table (a VARCHAR, b TEXT, c STRING);
DESCRIBE my_table;
```

### Deprecating `SchemaAdapterFactory` and `SchemaAdapter`

We are moving away from converting data (using `SchemaAdapter`) to converting the expressions themselves (which is more efficient and flexible).

See [issue #16800](https://github.com/apache/datafusion/issues/16800) for more information
The first place this change has taken place is in predicate pushdown for Parquet.
By default if you do not use a custom `SchemaAdapterFactory` we will use expression conversion instead.
If you do set a custom `SchemaAdapterFactory` we will continue to use it but emit a warning about that code path being deprecated.

To resolve this you need to implement a custom `PhysicalExprAdapterFactory` and use that instead of a `SchemaAdapterFactory`.
See the [default values](https://github.com/apache/datafusion/blob/main/datafusion-examples/examples/custom_data_source/default_column_values.rs) for an example of how to do this.
Opting into the new APIs will set you up for future changes since we plan to expand use of `PhysicalExprAdapterFactory` to other areas of DataFusion.

See [#16800] for details.

[#16800]: https://github.com/apache/datafusion/issues/16800

### `TableParquetOptions` Updated

The `TableParquetOptions` struct has a new `crypto` field to specify encryption
options for Parquet files. The `ParquetEncryptionOptions` implements `Default`
so you can upgrade your existing code like this:

```rust
# /* comment to avoid running
TableParquetOptions {
  global,
  column_specific_options,
  key_value_metadata,
}
# */
```

To this:

```rust
# /* comment to avoid running
TableParquetOptions {
  global,
  column_specific_options,
  key_value_metadata,
  crypto: Default::default(), // New crypto field
}
# */
```

## DataFusion `48.0.1`

### `datafusion.execution.collect_statistics` now defaults to `true`

The default value of the `datafusion.execution.collect_statistics` configuration
setting is now true. This change impacts users that use that value directly and relied
on its default value being `false`.

This change also restores the default behavior of `ListingTable` to its previous. If you use it directly
you can maintain the current behavior by overriding the default value in your code.

```rust
# /* comment to avoid running
ListingOptions::new(Arc::new(ParquetFormat::default()))
    .with_collect_stat(false)
    // other options
# */
```

## DataFusion `48.0.0`

### `Expr::Literal` has optional metadata

The [`Expr::Literal`] variant now includes optional metadata, which allows for
carrying through Arrow field metadata to support extension types and other uses.

This means code such as

```rust
# /* comment to avoid running
match expr {
...
  Expr::Literal(scalar) => ...
...
}
#  */
```

Should be updated to:

```rust
# /* comment to avoid running
match expr {
...
  Expr::Literal(scalar, _metadata) => ...
...
}
#  */
```

Likewise constructing `Expr::Literal` requires metadata as well. The [`lit`] function
has not changed and returns an `Expr::Literal` with no metadata.

[`expr::literal`]: https://docs.rs/datafusion/latest/datafusion/logical_expr/enum.Expr.html#variant.Literal
[`lit`]: https://docs.rs/datafusion/latest/datafusion/logical_expr/fn.lit.html

### `Expr::WindowFunction` is now `Box`ed

`Expr::WindowFunction` is now a `Box<WindowFunction>` instead of a `WindowFunction` directly.
This change was made to reduce the size of `Expr` and improve performance when
planning queries (see [details on #16207]).

This is a breaking change, so you will need to update your code if you match
on `Expr::WindowFunction` directly. For example, if you have code like this:

```rust
# /* comment to avoid running
match expr {
  Expr::WindowFunction(WindowFunction {
    params:
      WindowFunctionParams {
       partition_by,
       order_by,
      ..
    }
  }) => {
    // Use partition_by and order_by as needed
  }
  _ => {
    // other expr
  }
}
# */
```

You will need to change it to:

```rust
# /* comment to avoid running
match expr {
  Expr::WindowFunction(window_fun) => {
    let WindowFunction {
      fun,
      params: WindowFunctionParams {
        args,
        partition_by,
        ..
        },
    } = window_fun.as_ref();
    // Use partition_by and order_by as needed
  }
  _ => {
    // other expr
  }
}
#  */
```

[details on #16207]: https://github.com/apache/datafusion/pull/16207#issuecomment-2922659103

### The `VARCHAR` SQL type is now represented as `Utf8View` in Arrow

The mapping of the SQL `VARCHAR` type has been changed from `Utf8` to `Utf8View`
which improves performance for many string operations. You can read more about
`Utf8View` in the [DataFusion blog post on German-style strings]

[datafusion blog post on german-style strings]: https://datafusion.apache.org/blog/2024/09/13/string-view-german-style-strings-part-1/

This means that when you create a table with a `VARCHAR` column, it will now use
`Utf8View` as the underlying data type. For example:

```sql
> CREATE TABLE my_table (my_column VARCHAR);
0 row(s) fetched.
Elapsed 0.001 seconds.

> DESCRIBE my_table;
+-------------+-----------+-------------+
| column_name | data_type | is_nullable |
+-------------+-----------+-------------+
| my_column   | Utf8View  | YES         |
+-------------+-----------+-------------+
1 row(s) fetched.
Elapsed 0.000 seconds.
```

You can restore the old behavior of using `Utf8` by changing the
`datafusion.sql_parser.map_varchar_to_utf8view` configuration setting. For
example

```sql
> set datafusion.sql_parser.map_varchar_to_utf8view = false;
0 row(s) fetched.
Elapsed 0.001 seconds.

> CREATE TABLE my_table (my_column VARCHAR);
0 row(s) fetched.
Elapsed 0.014 seconds.

> DESCRIBE my_table;
+-------------+-----------+-------------+
| column_name | data_type | is_nullable |
+-------------+-----------+-------------+
| my_column   | Utf8      | YES         |
+-------------+-----------+-------------+
1 row(s) fetched.
Elapsed 0.004 seconds.
```

### `ListingOptions` default for `collect_stat` changed from `true` to `false`

This makes it agree with the default for `SessionConfig`.
Most users won't be impacted by this change but if you were using `ListingOptions` directly
and relied on the default value of `collect_stat` being `true`, you will need to
explicitly set it to `true` in your code.

```rust
# /* comment to avoid running
ListingOptions::new(Arc::new(ParquetFormat::default()))
    .with_collect_stat(true)
    // other options
# */
```

### Processing `FieldRef` instead of `DataType` for user defined functions

In order to support metadata handling and extension types, user defined functions are
now switching to traits which use `FieldRef` rather than a `DataType` and nullability.
This gives a single interface to both of these parameters and additionally allows
access to metadata fields, which can be used for extension types.

To upgrade structs which implement `ScalarUDFImpl`, if you have implemented
`return_type_from_args` you need instead to implement `return_field_from_args`.
If your functions do not need to handle metadata, this should be straightforward
repackaging of the output data into a `FieldRef`. The name you specify on the
field is not important. It will be overwritten during planning. `ReturnInfo`
has been removed, so you will need to remove all references to it.

`ScalarFunctionArgs` now contains a field called `arg_fields`. You can use this
to access the metadata associated with the columnar values during invocation.

To upgrade user defined aggregate functions, there is now a function
`return_field` that will allow you to specify both metadata and nullability of
your function. You are not required to implement this if you do not need to
handle metadata.

The largest change to aggregate functions happens in the accumulator arguments.
Both the `AccumulatorArgs` and `StateFieldsArgs` now contain `FieldRef` rather
than `DataType`.

To upgrade window functions, `ExpressionArgs` now contains input fields instead
of input data types. When setting these fields, the name of the field is
not important since this gets overwritten during the planning stage. All you
should need to do is wrap your existing data types in fields with nullability
set depending on your use case.

### Physical Expression return `Field`

To support the changes to user defined functions processing metadata, the
`PhysicalExpr` trait, which now must specify a return `Field` based on the input
schema. To upgrade structs which implement `PhysicalExpr` you need to implement
the `return_field` function. There are numerous examples in the `physical-expr`
crate.

### `FileFormat::supports_filters_pushdown` replaced with `FileSource::try_pushdown_filters`

To support more general filter pushdown, the `FileFormat::supports_filters_pushdown` was replaced with
`FileSource::try_pushdown_filters`.
If you implemented a custom `FileFormat` that uses a custom `FileSource` you will need to implement
`FileSource::try_pushdown_filters`.
See `ParquetSource::try_pushdown_filters` for an example of how to implement this.

`FileFormat::supports_filters_pushdown` has been removed.

### `ParquetExec`, `AvroExec`, `CsvExec`, `JsonExec` Removed

`ParquetExec`, `AvroExec`, `CsvExec`, and `JsonExec` were deprecated in
DataFusion 46 and are removed in DataFusion 48. This is sooner than the normal
process described in the [API Deprecation Guidelines] because all the tests
cover the new `DataSourceExec` rather than the older structures. As we evolve
`DataSource`, the old structures began to show signs of "bit rotting" (not
working but no one knows due to lack of test coverage).

[api deprecation guidelines]: https://datafusion.apache.org/contributor-guide/api-health.html#deprecation-guidelines

### `PartitionedFile` added as an argument to the `FileOpener` trait

This is necessary to properly fix filter pushdown for filters that combine partition
columns and file columns (e.g. `day = username['dob']`).

If you implemented a custom `FileOpener` you will need to add the `PartitionedFile` argument
but are not required to use it in any way.

## DataFusion `47.0.0`

This section calls out some of the major changes in the `47.0.0` release of DataFusion.

Here are some example upgrade PRs that demonstrate changes required when upgrading from DataFusion 46.0.0:

- [delta-rs Upgrade to `47.0.0`](https://github.com/delta-io/delta-rs/pull/3378)
- [DataFusion Comet Upgrade to `47.0.0`](https://github.com/apache/datafusion-comet/pull/1563)
- [Sail Upgrade to `47.0.0`](https://github.com/lakehq/sail/pull/434)

### Upgrades to `arrow-rs` and `arrow-parquet` 55.0.0 and `object_store` 0.12.0

Several APIs are changed in the underlying arrow and parquet libraries to use a
`u64` instead of `usize` to better support WASM (See [#7371] and [#6961])

Additionally `ObjectStore::list` and `ObjectStore::list_with_offset` have been changed to return `static` lifetimes (See [#6619])

[#6619]: https://github.com/apache/arrow-rs/pull/6619
[#7371]: https://github.com/apache/arrow-rs/pull/7371

This requires converting from `usize` to `u64` occasionally as well as changes to `ObjectStore` implementations such as

```rust
# /* comment to avoid running
impl Objectstore {
    ...
    // The range is now a u64 instead of usize
    async fn get_range(&self, location: &Path, range: Range<u64>) -> ObjectStoreResult<Bytes> {
        self.inner.get_range(location, range).await
    }
    ...
    // the lifetime is now 'static instead of `_ (meaning the captured closure can't contain references)
    // (this also applies to list_with_offset)
    fn list(&self, prefix: Option<&Path>) -> BoxStream<'static, ObjectStoreResult<ObjectMeta>> {
        self.inner.list(prefix)
    }
}
# */
```

The `ParquetObjectReader` has been updated to no longer require the object size
(it can be fetched using a single suffix request). See [#7334] for details

[#7334]: https://github.com/apache/arrow-rs/pull/7334

Pattern in DataFusion `46.0.0`:

```rust
# /* comment to avoid running
let meta: ObjectMeta = ...;
let reader = ParquetObjectReader::new(store, meta);
# */
```

Pattern in DataFusion `47.0.0`:

```rust
# /* comment to avoid running
let meta: ObjectMeta = ...;
let reader = ParquetObjectReader::new(store, location)
  .with_file_size(meta.size);
# */
```

### `DisplayFormatType::TreeRender`

DataFusion now supports [`tree` style explain plans]. Implementations of
`Executionplan` must also provide a description in the
`DisplayFormatType::TreeRender` format. This can be the same as the existing
`DisplayFormatType::Default`.

[`tree` style explain plans]: https://datafusion.apache.org/user-guide/sql/explain.html#tree-format-default

### Removed Deprecated APIs

Several APIs have been removed in this release. These were either deprecated
previously or were hard to use correctly such as the multiple different
`ScalarUDFImpl::invoke*` APIs. See [#15130], [#15123], and [#15027] for more
details.

[#15130]: https://github.com/apache/datafusion/pull/15130
[#15123]: https://github.com/apache/datafusion/pull/15123
[#15027]: https://github.com/apache/datafusion/pull/15027

### `FileScanConfig` --> `FileScanConfigBuilder`

Previously, `FileScanConfig::build()` directly created ExecutionPlans. In
DataFusion 47.0.0 this has been changed to use `FileScanConfigBuilder`. See
[#15352] for details.

[#15352]: https://github.com/apache/datafusion/pull/15352

Pattern in DataFusion `46.0.0`:

```rust
# /* comment to avoid running
let plan = FileScanConfig::new(url, schema, Arc::new(file_source))
  .with_statistics(stats)
  ...
  .build()
# */
```

Pattern in DataFusion `47.0.0`:

```rust
# /* comment to avoid running
let config = FileScanConfigBuilder::new(url, Arc::new(file_source))
  .with_statistics(stats)
  ...
  .build();
let scan = DataSourceExec::from_data_source(config);
# */
```

## DataFusion `46.0.0`

### Use `invoke_with_args` instead of `invoke()` and `invoke_batch()`

DataFusion is moving to a consistent API for invoking ScalarUDFs,
[`ScalarUDFImpl::invoke_with_args()`], and deprecating
[`ScalarUDFImpl::invoke()`], [`ScalarUDFImpl::invoke_batch()`], and [`ScalarUDFImpl::invoke_no_args()`]

If you see errors such as the following it means the older APIs are being used:

```text
This feature is not implemented: Function concat does not implement invoke but called
```

To fix this error, use [`ScalarUDFImpl::invoke_with_args()`] instead, as shown
below. See [PR 14876] for an example.

Given existing code like this:

```rust
# /* comment to avoid running
impl ScalarUDFImpl for SparkConcat {
...
    fn invoke_batch(&self, args: &[ColumnarValue], number_rows: usize) -> Result<ColumnarValue> {
        if args
            .iter()
            .any(|arg| matches!(arg.data_type(), DataType::List(_)))
        {
            ArrayConcat::new().invoke_batch(args, number_rows)
        } else {
            ConcatFunc::new().invoke_batch(args, number_rows)
        }
    }
}
# */
```

To

```rust
# /* comment to avoid running
impl ScalarUDFImpl for SparkConcat {
    ...
    fn invoke_with_args(&self, args: ScalarFunctionArgs) -> Result<ColumnarValue> {
        if args
            .args
            .iter()
            .any(|arg| matches!(arg.data_type(), DataType::List(_)))
        {
            ArrayConcat::new().invoke_with_args(args)
        } else {
            ConcatFunc::new().invoke_with_args(args)
        }
    }
}
 # */
```

[`scalarudfimpl::invoke()`]: https://docs.rs/datafusion/latest/datafusion/logical_expr/trait.ScalarUDFImpl.html#method.invoke
[`scalarudfimpl::invoke_batch()`]: https://docs.rs/datafusion/latest/datafusion/logical_expr/trait.ScalarUDFImpl.html#method.invoke_batch
[`scalarudfimpl::invoke_no_args()`]: https://docs.rs/datafusion/latest/datafusion/logical_expr/trait.ScalarUDFImpl.html#method.invoke_no_args
[`scalarudfimpl::invoke_with_args()`]: https://docs.rs/datafusion/latest/datafusion/logical_expr/trait.ScalarUDFImpl.html#method.invoke_with_args
[pr 14876]: https://github.com/apache/datafusion/pull/14876

### `ParquetExec`, `AvroExec`, `CsvExec`, `JsonExec` deprecated

DataFusion 46 has a major change to how the built in DataSources are organized.
Instead of individual `ExecutionPlan`s for the different file formats they now
all use `DataSourceExec` and the format specific information is embodied in new
traits `DataSource` and `FileSource`.

Here is more information about

- [Design Ticket]
- Change PR [PR #14224]
- Example of an Upgrade [PR in delta-rs]

[design ticket]: https://github.com/apache/datafusion/issues/13838
[pr #14224]: https://github.com/apache/datafusion/pull/14224
[pr in delta-rs]: https://github.com/delta-io/delta-rs/pull/3261

### Cookbook: Changes to `ParquetExecBuilder`

Code that looks for `ParquetExec` like this will no longer work:

```rust
# /* comment to avoid running
    if let Some(parquet_exec) = plan.as_any().downcast_ref::<ParquetExec>() {
        // Do something with ParquetExec here
    }
# */
```

Instead, with `DataSourceExec`, the same information is now on `FileScanConfig` and
`ParquetSource`. The equivalent code is

```rust
# /* comment to avoid running
if let Some(datasource_exec) = plan.as_any().downcast_ref::<DataSourceExec>() {
  if let Some(scan_config) = datasource_exec.data_source().as_any().downcast_ref::<FileScanConfig>() {
    // FileGroups, and other information is on the FileScanConfig
    // parquet
    if let Some(parquet_source) = scan_config.file_source.as_any().downcast_ref::<ParquetSource>()
    {
      // Information on PruningPredicates and parquet options are here
    }
}
# */
```

### Cookbook: Changes to `ParquetExecBuilder`

Likewise code that builds `ParquetExec` using the `ParquetExecBuilder` such as
the following must be changed:

```rust
# /* comment to avoid running
let mut exec_plan_builder = ParquetExecBuilder::new(
    FileScanConfig::new(self.log_store.object_store_url(), file_schema)
        .with_projection(self.projection.cloned())
        .with_limit(self.limit)
        .with_table_partition_cols(table_partition_cols),
)
.with_schema_adapter_factory(Arc::new(DeltaSchemaAdapterFactory {}))
.with_table_parquet_options(parquet_options);

// Add filter
if let Some(predicate) = logical_filter {
    if config.enable_parquet_pushdown {
        exec_plan_builder = exec_plan_builder.with_predicate(predicate);
    }
};
# */
```

New code should use `FileScanConfig` to build the appropriate `DataSourceExec`:

```rust
# /* comment to avoid running
let mut file_source = ParquetSource::new(parquet_options)
    .with_schema_adapter_factory(Arc::new(DeltaSchemaAdapterFactory {}));

// Add filter
if let Some(predicate) = logical_filter {
    if config.enable_parquet_pushdown {
        file_source = file_source.with_predicate(predicate);
    }
};

let file_scan_config = FileScanConfig::new(
    self.log_store.object_store_url(),
    file_schema,
    Arc::new(file_source),
)
.with_statistics(stats)
.with_projection(self.projection.cloned())
.with_limit(self.limit)
.with_table_partition_cols(table_partition_cols);

// Build the actual scan like this
parquet_scan: file_scan_config.build(),
# */
```

### `datafusion-cli` no longer automatically unescapes strings

`datafusion-cli` previously would incorrectly unescape string literals (see [ticket] for more details).

To escape `'` in SQL literals, use `''`:

```sql
> select 'it''s escaped';
+----------------------+
| Utf8("it's escaped") |
+----------------------+
| it's escaped         |
+----------------------+
1 row(s) fetched.
```

To include special characters (such as newlines via `\n`) you can use an `E` literal string. For example

```sql
> select 'foo\nbar';
+------------------+
| Utf8("foo\nbar") |
+------------------+
| foo\nbar         |
+------------------+
1 row(s) fetched.
Elapsed 0.005 seconds.
```

### Changes to array scalar function signatures

DataFusion 46 has changed the way scalar array function signatures are
declared. Previously, functions needed to select from a list of predefined
signatures within the `ArrayFunctionSignature` enum. Now the signatures
can be defined via a `Vec` of pseudo-types, which each correspond to a
single argument. Those pseudo-types are the variants of the
`ArrayFunctionArgument` enum and are as follows:

- `Array`: An argument of type List/LargeList/FixedSizeList. All Array
  arguments must be coercible to the same type.
- `Element`: An argument that is coercible to the inner type of the `Array`
  arguments.
- `Index`: An `Int64` argument.

Each of the old variants can be converted to the new format as follows:

`TypeSignature::ArraySignature(ArrayFunctionSignature::ArrayAndElement)`:

```rust
# use datafusion::common::utils::ListCoercion;
# use datafusion_expr_common::signature::{ArrayFunctionArgument, ArrayFunctionSignature, TypeSignature};

TypeSignature::ArraySignature(ArrayFunctionSignature::Array {
    arguments: vec![ArrayFunctionArgument::Array, ArrayFunctionArgument::Element],
    array_coercion: Some(ListCoercion::FixedSizedListToList),
});
```

`TypeSignature::ArraySignature(ArrayFunctionSignature::ElementAndArray)`:

```rust
# use datafusion::common::utils::ListCoercion;
# use datafusion_expr_common::signature::{ArrayFunctionArgument, ArrayFunctionSignature, TypeSignature};

TypeSignature::ArraySignature(ArrayFunctionSignature::Array {
    arguments: vec![ArrayFunctionArgument::Element, ArrayFunctionArgument::Array],
    array_coercion: Some(ListCoercion::FixedSizedListToList),
});
```

`TypeSignature::ArraySignature(ArrayFunctionSignature::ArrayAndIndex)`:

```rust
# use datafusion::common::utils::ListCoercion;
# use datafusion_expr_common::signature::{ArrayFunctionArgument, ArrayFunctionSignature, TypeSignature};

TypeSignature::ArraySignature(ArrayFunctionSignature::Array {
    arguments: vec![ArrayFunctionArgument::Array, ArrayFunctionArgument::Index],
    array_coercion: None,
});
```

`TypeSignature::ArraySignature(ArrayFunctionSignature::ArrayAndElementAndOptionalIndex)`:

```rust
# use datafusion::common::utils::ListCoercion;
# use datafusion_expr_common::signature::{ArrayFunctionArgument, ArrayFunctionSignature, TypeSignature};

TypeSignature::OneOf(vec![
    TypeSignature::ArraySignature(ArrayFunctionSignature::Array {
        arguments: vec![ArrayFunctionArgument::Array, ArrayFunctionArgument::Element],
        array_coercion: None,
    }),
    TypeSignature::ArraySignature(ArrayFunctionSignature::Array {
        arguments: vec![
            ArrayFunctionArgument::Array,
            ArrayFunctionArgument::Element,
            ArrayFunctionArgument::Index,
        ],
        array_coercion: None,
    }),
]);
```

`TypeSignature::ArraySignature(ArrayFunctionSignature::Array)`:

```rust
# use datafusion::common::utils::ListCoercion;
# use datafusion_expr_common::signature::{ArrayFunctionArgument, ArrayFunctionSignature, TypeSignature};

TypeSignature::ArraySignature(ArrayFunctionSignature::Array {
    arguments: vec![ArrayFunctionArgument::Array],
    array_coercion: None,
});
```

Alternatively, you can switch to using one of the following functions which
take care of constructing the `TypeSignature` for you:

- `Signature::array_and_element`
- `Signature::array_and_element_and_optional_index`
- `Signature::array_and_index`
- `Signature::array`

[ticket]: https://github.com/apache/datafusion/issues/13286<|MERGE_RESOLUTION|>--- conflicted
+++ resolved
@@ -25,7 +25,21 @@
 
 You can see the current [status of the `52.0.0`release here](https://github.com/apache/datafusion/issues/18566)
 
-<<<<<<< HEAD
+### Changes to DFSchema API
+
+To permit more efficient planning, several methods on `DFSchema` have been
+changed to return references to the underlying [`&FieldRef`] rather than
+[`&Field`]. This allows planners to more cheaply copy the references via
+`Arc::clone` rather than cloning the entire `Field` structure.
+
+You may need to change code to use `Arc::clone` instead of `.as_ref().clone()`
+directly on the `Field`. For example:
+
+```diff
+- let field = df_schema.field("my_column").as_ref().clone();
++ let field = Arc::clone(df_schema.field("my_column"));
+```
+
 ### ListingTableProvider now caches `LIST` commands
 
 In prior versions, `ListingTableProvider` would issue `LIST` commands to
@@ -37,28 +51,11 @@
 from the underlying object store, the `ListingTableProvider` will not see
 those changes until the `ListingTableProvider` instance is dropped and recreated.
 
-You will be able to configure the cache expiration time via a configuration option:
+You will be able to configure the maximum cache size and cache expiration time via a configuration option:
 
 See <https://github.com/apache/datafusion/issues/19056> for more details.
 
 Note that the internal API has changed to use a trait `ListFilesCache` instead of a type alias.
-
-=======
->>>>>>> 7b4593f3
-### Changes to DFSchema API
-
-To permit more efficient planning, several methods on `DFSchema` have been
-changed to return references to the underlying [`&FieldRef`] rather than
-[`&Field`]. This allows planners to more cheaply copy the references via
-`Arc::clone` rather than cloning the entire `Field` structure.
-
-You may need to change code to use `Arc::clone` instead of `.as_ref().clone()`
-directly on the `Field`. For example:
-
-```diff
-- let field = df_schema.field("my_column").as_ref().clone();
-+ let field = Arc::clone(df_schema.field("my_column"));
-```
 
 ### Removal of `pyarrow` feature
 
